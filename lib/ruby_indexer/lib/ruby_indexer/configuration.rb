--- conflicted
+++ resolved
@@ -111,30 +111,17 @@
       end
 
       # Add the locked gems to the list of files to be indexed
-<<<<<<< HEAD
-      locked_gems&.each do |spec|
-        next if excluded_gems.include?(spec.name)
-
-        full_gem_path = Gem::Specification.find_by_name(spec.name).full_gem_path
-=======
       locked_gems&.each do |lazy_spec|
         next if excluded_gems.include?(lazy_spec.name)
 
         spec = Gem::Specification.find_by_name(lazy_spec.name)
->>>>>>> 5cb9407a
 
         # When working on a gem, it will be included in the locked_gems list. Since these are the project's own files,
         # we have already included and handled exclude patterns for it and should not re-include or it'll lead to
         # duplicates or accidentally ignoring exclude patterns
-<<<<<<< HEAD
-        next if full_gem_path == Dir.pwd
-
-        files_to_index.concat(Dir.glob("#{full_gem_path}/**/*.rb"))
-=======
         next if spec.full_gem_path == Dir.pwd
 
         files_to_index.concat(Dir.glob("#{spec.full_gem_path}/{#{spec.require_paths.join(",")}}/**/*.rb"))
->>>>>>> 5cb9407a
       rescue Gem::MissingSpecError
         # If a gem is scoped only to some specific platform, then its dependencies may not be installed either, but they
         # are still listed in locked_gems. We can't index them because they are not installed for the platform, so we
