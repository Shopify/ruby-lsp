# typed: strict
# frozen_string_literal: true

module RubyIndexer
  class RBSIndexer
    extend T::Sig

    sig { params(index: Index).void }
    def initialize(index)
      @index = index
    end

    sig { void }
    def index_ruby_core
      loader = RBS::EnvironmentLoader.new
      RBS::Environment.from_loader(loader).resolve_type_names

      loader.each_signature do |source, pathname, _buffer, declarations, _directives|
        process_signature(source, pathname, declarations)
      end
    end

    private

    sig { params(source: T.untyped, pathname: Pathname, declarations: T::Array[RBS::AST::Declarations::Base]).void }
    def process_signature(source, pathname, declarations)
      declarations.each do |declaration|
        process_declaration(declaration, pathname)
      end
    end

    sig { params(declaration: RBS::AST::Declarations::Base, pathname: Pathname).void }
    def process_declaration(declaration, pathname)
      case declaration
      when RBS::AST::Declarations::Class
        handle_class_declaration(declaration, pathname)
      when RBS::AST::Declarations::Module
        handle_module_declaration(declaration, pathname)
      else # rubocop:disable Style/EmptyElse
        # Other kinds not yet handled
      end
    end

    sig { params(declaration: RBS::AST::Declarations::Class, pathname: Pathname).void }
    def handle_class_declaration(declaration, pathname)
      nesting = [declaration.name.name.to_s]
      file_path = pathname.to_s
      location = to_ruby_indexer_location(declaration.location)
      comments = Array(declaration.comment&.string)
      parent_class = declaration.super_class&.name&.name&.to_s
      class_entry = Entry::Class.new(nesting, file_path, location, location, comments, parent_class)
      add_declaration_mixins_to_entry(declaration, class_entry)
      @index.add(class_entry)
      declaration.members.each do |member|
        next unless member.is_a?(RBS::AST::Members::MethodDefinition)

        handle_method(member, class_entry)
      end
    end

    sig { params(declaration: RBS::AST::Declarations::Module, pathname: Pathname).void }
    def handle_module_declaration(declaration, pathname)
      nesting = [declaration.name.name.to_s]
      file_path = pathname.to_s
      location = to_ruby_indexer_location(declaration.location)
      comments = Array(declaration.comment&.string)
      module_entry = Entry::Module.new(nesting, file_path, location, location, comments)
      add_declaration_mixins_to_entry(declaration, module_entry)
      @index.add(module_entry)
      declaration.members.each do |member|
        next unless member.is_a?(RBS::AST::Members::MethodDefinition)

        handle_method(member, module_entry)
      end
    end

    sig { params(rbs_location: RBS::Location).returns(RubyIndexer::Location) }
    def to_ruby_indexer_location(rbs_location)
      RubyIndexer::Location.new(
        rbs_location.start_line,
        rbs_location.end_line,
        rbs_location.start_column,
        rbs_location.end_column,
      )
    end

    sig do
      params(
        declaration: T.any(RBS::AST::Declarations::Class, RBS::AST::Declarations::Module),
        entry: Entry::Namespace,
      ).void
    end
    def add_declaration_mixins_to_entry(declaration, entry)
      declaration.each_mixin do |mixin|
        name = mixin.name.name.to_s
        mixin_operation =
          case mixin
          when RBS::AST::Members::Include
            Entry::Include.new(name)
          when RBS::AST::Members::Extend
            Entry::Extend.new(name)
          when RBS::AST::Members::Prepend
            Entry::Prepend.new(name)
          end
        entry.mixin_operations << mixin_operation if mixin_operation
      end
    end

    sig { params(member: RBS::AST::Members::MethodDefinition, owner: Entry::Namespace).void }
    def handle_method(member, owner)
      name = member.name.name
      file_path = member.location.buffer.name
      location = to_ruby_indexer_location(member.location)
      comments = Array(member.comment&.string)

      visibility = case member.visibility
      when :private
        Entry::Visibility::PRIVATE
      when :protected
        Entry::Visibility::PROTECTED
      else
        Entry::Visibility::PUBLIC
      end

      real_owner = member.singleton? ? existing_or_new_singleton_klass(owner) : owner
<<<<<<< HEAD
      @index.add(Entry::Method.new(
        name,
        file_path,
        location,
        comments,
        build_parameters(member.overloads),
        visibility,
        real_owner,
      ))
=======
      @index.add(Entry::Method.new(name, file_path, location, location, comments, [], visibility, real_owner))
>>>>>>> 530ceca2
    end

    sig { params(owner: Entry::Namespace).returns(T.nilable(Entry::Class)) }
    def existing_or_new_singleton_klass(owner)
      *_parts, name = owner.name.split("::")

      # Return the existing singleton class if available
      singleton_entries = T.cast(
        @index["#{owner.name}::<Class:#{name}>"],
        T.nilable(T::Array[Entry::SingletonClass]),
      )
      return singleton_entries.first if singleton_entries

      # If not available, create the singleton class lazily
      nesting = owner.nesting + ["<Class:#{name}>"]
      entry = Entry::SingletonClass.new(nesting, owner.file_path, owner.location, owner.name_location, [], nil)
      @index.add(entry, skip_prefix_tree: true)
      entry
    end

    sig do
      params(overloads: T::Array[RBS::AST::Members::MethodDefinition::Overload]).returns(T::Array[Entry::Parameter])
    end
    def build_parameters(overloads)
      parameters = []
      overloads.each_with_index do |overload, i|
        process_overload(overload, parameters, i)
      end
      parameters
    end

    sig do
      params(
        overload: RBS::AST::Members::MethodDefinition::Overload,
        parameters: T::Array[Entry::Parameter],
        overload_index: Integer,
      ).void
    end
    def process_overload(overload, parameters, overload_index)
      function = T.cast(overload.method_type.type, RBS::Types::Function)
      process_required_positionals(function, parameters, overload_index) if function.required_positionals
      process_optional_positionals(function, parameters) if function.optional_positionals
      process_required_keywords(function, parameters, overload_index) if function.required_keywords
      process_optional_keywords(function, parameters) if function.optional_keywords
      process_trailing_positionals(function, parameters) if function.trailing_positionals
      process_rest_positionals(function, parameters) if function.rest_positionals
      process_rest_keywords(function, parameters) if function.rest_keywords

      flatten_params(function, parameters)

      process_block(overload.method_type.block, parameters) if overload.method_type.block&.required
    end

    sig { params(function: RBS::Types::Function, parameters: T::Array[Entry::Parameter]).void }
    def flatten_params(function, parameters)
      parameters.each_with_index do |parameter, index|
        case parameter
        when Entry::RequiredParameter
          if function.required_positionals.none? { _1.name == parameter.name }
            last_required_index = parameters.rindex { _1.is_a?(Entry::RequiredParameter) } || index # parameters.length
            parameters.delete_at(index)
            parameters[last_required_index] = Entry::OptionalParameter.new(name: parameter.name)
          end
        when Entry::KeywordParameter
          if function.required_keywords.none? { _1.first == parameter.name }
            # figure out the positioning needed... may be tricky
            parameters[index] = Entry::OptionalKeywordParameter.new(name: parameter.name)
          end
        end
      end
    end

    sig { params(block: RBS::Types::Block, parameters: T::Array[Entry::Parameter]).void }
    def process_block(block, parameters)
      function = block.type
      # TODO: other kinds of arguments
      function.required_positionals.each do |required_positional|
        name = required_positional.name
        name = :blk unless name

        next if parameters.any? { _1.name == name }

        parameters << Entry::BlockParameter.new(name: name)
      end
    end

    sig do
      params(
        function: RBS::Types::Function,
        parameters: T::Array[Entry::Parameter],
        overload_index: Integer,
      ).void
    end
    def process_required_positionals(function, parameters, overload_index)
      function.required_positionals.each do |param|
        name = param.name

        next unless name

        index = parameters.index { _1.name == name }
        next if index && parameters[index].is_a?(Entry::RequiredParameter)

        if overload_index > 0
          last_optional_argument = parameters.rindex { _1.is_a?(Entry::OptionalParameter) }
          last_required_argument = parameters.rindex { _1.is_a?(Entry::RequiredParameter) }
          insertion_position = last_optional_argument || last_required_argument || 0
          new_entry = Entry::OptionalParameter.new(name: name)
        else
          insertion_position = parameters.rindex { _1.is_a?(Entry::RequiredParameter) } || 0
          new_entry = Entry::RequiredParameter.new(name: name)
        end

        parameters.insert(insertion_position, new_entry)

        # parameters << if overload_index > 0 && parameters.none? { _1.name == name }
        #   Entry::OptionalParameter.new(name: name)
        # else
        #   Entry::RequiredParameter.new(name: name)
        # end
      end
      # optional_argument_names = parameters.keys - function.required_positionals.map(&:name)
      # optional_argument_names.each do |optional_argument_name|
      #   parameters[optional_argument_name] = Entry::OptionalParameter.new(name: optional_argument_name)
      # end
    end

    sig { params(function: RBS::Types::Function, parameters: T::Array[Entry::Parameter]).void }
    def process_optional_positionals(function, parameters)
      function.optional_positionals.each do |param|
        name = param.name
        next unless name

        next if parameters.any? { _1.name == name }

        last_optional_argument = parameters.rindex { _1.is_a?(Entry::OptionalParameter) }
        last_required_argument = parameters.rindex { _1.is_a?(Entry::RequiredParameter) }
        # binding.break
        insertion_position = if last_optional_argument
          last_optional_argument + 1
        elsif last_required_argument
          last_required_argument + 1
        else
          0
        end
        parameters.insert(insertion_position, Entry::OptionalParameter.new(name: name))
      end
    end

    sig { params(function: RBS::Types::Function, parameters: T::Array[Entry::Parameter]).void }
    def process_rest_positionals(function, parameters)
      rest = function.rest_positionals

      rest_name = rest.name || Entry::RestParameter::DEFAULT_NAME

      parameters << Entry::RestParameter.new(name: rest_name)
    end

    sig { params(function: RBS::Types::Function, parameters: T::Array[Entry::Parameter]).void }
    def process_trailing_positionals(function, parameters)
      function.trailing_positionals.each do |param|
        if parameters.any? { _1.name == param.name }
          next
        end

        last_optional_argument = parameters.rindex { _1.is_a?(Entry::OptionalParameter) }
        last_required_argument = parameters.rindex { _1.is_a?(Entry::RequiredParameter) }
        insertion_position = if last_optional_argument
          last_optional_argument + 1
        elsif last_required_argument
          last_required_argument + 1
        else
          0
        end

        parameters.insert(insertion_position, Entry::OptionalParameter.new(name: param.name))
      end
    end

    sig do
      params(
        function: RBS::Types::Function,
        parameters: T::Array[Entry::Parameter],
        overload_index: Integer,
      ).void
    end
    def process_required_keywords(function, parameters, overload_index)
      function.required_keywords.each do |param|
        name = param.first
        parameters << Entry::KeywordParameter.new(name: name)
      end
    end

    sig { params(function: RBS::Types::Function, parameters: T::Array[Entry::Parameter]).void }
    def process_optional_keywords(function, parameters)
      function.optional_keywords.each do |param|
        name = param.first.to_s.to_sym # hack
        next if parameters.any? { _1.name == name }

        parameters << Entry::OptionalKeywordParameter.new(name: name)
      end
    end

    sig { params(function: RBS::Types::Function, parameters: T::Array[Entry::Parameter]).void }
    def process_rest_keywords(function, parameters)
      # binding.break
      keyword_rest = function.rest_keywords

      keyword_rest_name = keyword_rest.name || Entry::KeywordRestParameter::DEFAULT_NAME
      parameters << Entry::KeywordRestParameter.new(name: keyword_rest_name)
    end
  end
end<|MERGE_RESOLUTION|>--- conflicted
+++ resolved
@@ -123,19 +123,16 @@
       end
 
       real_owner = member.singleton? ? existing_or_new_singleton_klass(owner) : owner
-<<<<<<< HEAD
       @index.add(Entry::Method.new(
         name,
         file_path,
+        location,
         location,
         comments,
         build_parameters(member.overloads),
         visibility,
         real_owner,
       ))
-=======
-      @index.add(Entry::Method.new(name, file_path, location, location, comments, [], visibility, real_owner))
->>>>>>> 530ceca2
     end
 
     sig { params(owner: Entry::Namespace).returns(T.nilable(Entry::Class)) }
