# typed: true
# frozen_string_literal: true

require_relative "test_case"

module RubyIndexer
  class MethodTest < TestCase
    def test_method_with_no_parameters
      index(<<~RUBY)
        class Foo
          def bar
          end
        end
      RUBY

      assert_entry("bar", Entry::Method, "/fake/path/foo.rb:1-2:2-5")
    end

    def test_conditional_method
      index(<<~RUBY)
        class Foo
          def bar
          end if condition
        end
      RUBY

      assert_entry("bar", Entry::Method, "/fake/path/foo.rb:1-2:2-5")
    end

    def test_method_with_multibyte_characters
      index(<<~RUBY)
        class Foo
          def こんにちは; end
        end
      RUBY

      assert_entry("こんにちは", Entry::Method, "/fake/path/foo.rb:1-2:1-16")
    end

    def test_singleton_method_using_self_receiver
      index(<<~RUBY)
        class Foo
          def self.bar
          end
        end
      RUBY

      assert_entry("bar", Entry::Method, "/fake/path/foo.rb:1-2:2-5")

      entry = T.must(@index["bar"].first)
      owner = T.must(entry.owner)
      assert_equal("Foo::<Class:Foo>", owner.name)
      assert_instance_of(Entry::SingletonClass, owner)
    end

    def test_singleton_method_using_other_receiver_is_not_indexed
      index(<<~RUBY)
        class Foo
          def String.bar
          end
        end
      RUBY

      assert_no_entry("bar")
    end

    def test_method_under_dynamic_class_or_module
      index(<<~RUBY)
        module Foo
          class self::Bar
            def bar
            end
          end
        end

        module Bar
          def bar
          end
        end
      RUBY

      assert_equal(2, @index["bar"].length)
      first_entry = T.must(@index["bar"].first)
      assert_equal("Foo::self::Bar", first_entry.owner.name)
      second_entry = T.must(@index["bar"].last)
      assert_equal("Bar", second_entry.owner.name)
    end

    def test_visibility_tracking
      index(<<~RUBY)
        private def foo
        end

        def bar; end

        protected

        def baz; end
      RUBY

      assert_entry("foo", Entry::Method, "/fake/path/foo.rb:0-8:1-3", visibility: Entry::Visibility::PRIVATE)
      assert_entry("bar", Entry::Method, "/fake/path/foo.rb:3-0:3-12", visibility: Entry::Visibility::PUBLIC)
      assert_entry("baz", Entry::Method, "/fake/path/foo.rb:7-0:7-12", visibility: Entry::Visibility::PROTECTED)
    end

    def test_visibility_tracking_with_nested_class_or_modules
      index(<<~RUBY)
        class Foo
          private

          def foo; end

          class Bar
            def bar; end
          end

          def baz; end
        end
      RUBY

      assert_entry("foo", Entry::Method, "/fake/path/foo.rb:3-2:3-14", visibility: Entry::Visibility::PRIVATE)
      assert_entry("bar", Entry::Method, "/fake/path/foo.rb:6-4:6-16", visibility: Entry::Visibility::PUBLIC)
      assert_entry("baz", Entry::Method, "/fake/path/foo.rb:9-2:9-14", visibility: Entry::Visibility::PRIVATE)
    end

    def test_visibility_tracking_with_module_function
      index(<<~RUBY)
        module Test
          def foo; end
          def bar; end
          module_function :foo, "bar"
        end
      RUBY

      ["foo", "bar"].each do |keyword|
        entries = T.must(@index[keyword])
        # should receive two entries because module_function creates a singleton method
        # for the Test module and a private method for classes include the Test module
        assert_equal(entries.size, 2)
        first_entry, second_entry = *entries
        # The first entry points to the location of the module_function call
        assert_equal("Test", first_entry.owner.name)
        assert_instance_of(Entry::Module, first_entry.owner)
        assert_predicate(first_entry, :private?)
        # The second entry points to the public singleton method
        assert_equal("Test::<Class:Test>", second_entry.owner.name)
        assert_instance_of(Entry::SingletonClass, second_entry.owner)
        assert_equal(Entry::Visibility::PUBLIC, second_entry.visibility)
      end
    end

<<<<<<< HEAD
    def test_private_class_method_visibility_tracking_string_symbol_arguments
      index(<<~RUBY)
        class Test
          def self.foo
          end

          def self.bar
          end

          private_class_method("foo", :bar)

          def self.baz
          end
        end
      RUBY

      ["foo", "bar"].each do |keyword|
        entries = T.must(@index[keyword])
        assert_equal(1, entries.size)
        entry = entries.first
        assert_predicate(entry, :private?)
      end

      entries = T.must(@index["baz"])
      assert_equal(1, entries.size)
      entry = entries.first
      assert_predicate(entry, :public?)
    end

    def test_private_class_method_visibility_tracking_array_argument
      index(<<~RUBY)
        class Test
          def self.foo
          end

          def self.bar
          end

          private_class_method(["foo", :bar])

          def self.baz
          end
        end
      RUBY

      ["foo", "bar"].each do |keyword|
        entries = T.must(@index[keyword])
        assert_equal(1, entries.size)
        entry = entries.first
        assert_predicate(entry, :private?)
      end

      entries = T.must(@index["baz"])
      assert_equal(1, entries.size)
      entry = entries.first
      assert_predicate(entry, :public?)
    end

    def test_private_class_method_visibility_tracking_method_argument
      index(<<~RUBY)
        class Test
          private_class_method def self.foo
          end

          def self.bar
          end
        end
      RUBY

      entries = T.must(@index["foo"])
      assert_equal(1, entries.size)
      entry = entries.first
      assert_predicate(entry, :private?)

      entries = T.must(@index["bar"])
      assert_equal(1, entries.size)
      entry = entries.first
      assert_predicate(entry, :public?)
=======
    def test_comments_documentation
      index(<<~RUBY)
        # Documentation for Foo

        class Foo
          # ####################
          # Documentation for bar
          # ####################
          #
          def bar
          end

          # test

          # Documentation for baz
          def baz; end
          def ban; end
        end
      RUBY

      foo_comment = @index["Foo"].first.comments
      assert_equal("Documentation for Foo", foo_comment)

      bar_comment = @index["bar"].first.comments
      assert_equal("####################\nDocumentation for bar\n####################\n", bar_comment)

      baz_comment = @index["baz"].first.comments
      assert_equal("Documentation for baz", baz_comment)

      ban_comment = @index["ban"].first.comments
      assert_empty(ban_comment)
>>>>>>> fc2d91cf
    end

    def test_method_with_parameters
      index(<<~RUBY)
        class Foo
          def bar(a)
          end
        end
      RUBY

      assert_entry("bar", Entry::Method, "/fake/path/foo.rb:1-2:2-5")
      entry = T.must(@index["bar"].first)
      parameters = entry.signatures.first.parameters
      assert_equal(1, parameters.length)
      parameter = parameters.first
      assert_equal(:a, parameter.name)
      assert_instance_of(Entry::RequiredParameter, parameter)
    end

    def test_method_with_destructed_parameters
      index(<<~RUBY)
        class Foo
          def bar((a, (b, )))
          end
        end
      RUBY

      assert_entry("bar", Entry::Method, "/fake/path/foo.rb:1-2:2-5")
      entry = T.must(@index["bar"].first)
      parameters = entry.signatures.first.parameters
      assert_equal(1, parameters.length)
      parameter = parameters.first
      assert_equal(:"(a, (b, ))", parameter.name)
      assert_instance_of(Entry::RequiredParameter, parameter)
    end

    def test_method_with_optional_parameters
      index(<<~RUBY)
        class Foo
          def bar(a = 123)
          end
        end
      RUBY

      assert_entry("bar", Entry::Method, "/fake/path/foo.rb:1-2:2-5")
      entry = T.must(@index["bar"].first)
      parameters = entry.signatures.first.parameters
      assert_equal(1, parameters.length)
      parameter = parameters.first
      assert_equal(:a, parameter.name)
      assert_instance_of(Entry::OptionalParameter, parameter)
    end

    def test_method_with_keyword_parameters
      index(<<~RUBY)
        class Foo
          def bar(a:, b: 123)
          end
        end
      RUBY

      assert_entry("bar", Entry::Method, "/fake/path/foo.rb:1-2:2-5")
      entry = T.must(@index["bar"].first)
      parameters = entry.signatures.first.parameters
      assert_equal(2, parameters.length)
      a, b = parameters

      assert_equal(:a, a.name)
      assert_instance_of(Entry::KeywordParameter, a)

      assert_equal(:b, b.name)
      assert_instance_of(Entry::OptionalKeywordParameter, b)
    end

    def test_method_with_rest_and_keyword_rest_parameters
      index(<<~RUBY)
        class Foo
          def bar(*a, **b)
          end
        end
      RUBY

      assert_entry("bar", Entry::Method, "/fake/path/foo.rb:1-2:2-5")
      entry = T.must(@index["bar"].first)
      parameters = entry.signatures.first.parameters
      assert_equal(2, parameters.length)
      a, b = parameters

      assert_equal(:a, a.name)
      assert_instance_of(Entry::RestParameter, a)

      assert_equal(:b, b.name)
      assert_instance_of(Entry::KeywordRestParameter, b)
    end

    def test_method_with_post_parameters
      index(<<~RUBY)
        class Foo
          def bar(*a, b)
          end

          def baz(**a, b)
          end

          def qux(*a, (b, c))
        end
      RUBY

      assert_entry("bar", Entry::Method, "/fake/path/foo.rb:1-2:2-5")
      entry = T.must(@index["bar"].first)
      parameters = entry.signatures.first.parameters
      assert_equal(2, parameters.length)
      a, b = parameters

      assert_equal(:a, a.name)
      assert_instance_of(Entry::RestParameter, a)

      assert_equal(:b, b.name)
      assert_instance_of(Entry::RequiredParameter, b)

      entry = T.must(@index["baz"].first)
      parameters = entry.signatures.first.parameters
      assert_equal(2, parameters.length)
      a, b = parameters

      assert_equal(:a, a.name)
      assert_instance_of(Entry::KeywordRestParameter, a)

      assert_equal(:b, b.name)
      assert_instance_of(Entry::RequiredParameter, b)

      entry = T.must(@index["qux"].first)
      parameters = entry.signatures.first.parameters
      assert_equal(2, parameters.length)
      _a, second = parameters

      assert_equal(:"(b, c)", second.name)
      assert_instance_of(Entry::RequiredParameter, second)
    end

    def test_method_with_destructured_rest_parameters
      index(<<~RUBY)
        class Foo
          def bar((a, *b))
          end
        end
      RUBY

      assert_entry("bar", Entry::Method, "/fake/path/foo.rb:1-2:2-5")
      entry = T.must(@index["bar"].first)
      parameters = entry.signatures.first.parameters
      assert_equal(1, parameters.length)
      param = parameters.first

      assert_equal(:"(a, *b)", param.name)
      assert_instance_of(Entry::RequiredParameter, param)
    end

    def test_method_with_block_parameters
      index(<<~RUBY)
        class Foo
          def bar(&block)
          end

          def baz(&)
          end
        end
      RUBY

      entry = T.must(@index["bar"].first)
      parameters = entry.signatures.first.parameters
      param = parameters.first
      assert_equal(:block, param.name)
      assert_instance_of(Entry::BlockParameter, param)

      entry = T.must(@index["baz"].first)
      parameters = entry.signatures.first.parameters
      assert_equal(1, parameters.length)

      param = parameters.first
      assert_equal(Entry::BlockParameter::DEFAULT_NAME, param.name)
      assert_instance_of(Entry::BlockParameter, param)
    end

    def test_method_with_anonymous_rest_parameters
      index(<<~RUBY)
        class Foo
          def bar(*, **)
          end
        end
      RUBY

      assert_entry("bar", Entry::Method, "/fake/path/foo.rb:1-2:2-5")
      entry = T.must(@index["bar"].first)
      parameters = entry.signatures.first.parameters
      assert_equal(2, parameters.length)
      first, second = parameters

      assert_equal(Entry::RestParameter::DEFAULT_NAME, first.name)
      assert_instance_of(Entry::RestParameter, first)

      assert_equal(Entry::KeywordRestParameter::DEFAULT_NAME, second.name)
      assert_instance_of(Entry::KeywordRestParameter, second)
    end

    def test_method_with_forbidden_keyword_splat_parameter
      index(<<~RUBY)
        class Foo
          def bar(**nil)
          end
        end
      RUBY

      assert_entry("bar", Entry::Method, "/fake/path/foo.rb:1-2:2-5")
      entry = T.must(@index["bar"].first)
      parameters = entry.signatures.first.parameters
      assert_empty(parameters)
    end

    def test_methods_with_argument_forwarding
      index(<<~RUBY)
        class Foo
          def bar(...)
          end

          def baz(a, ...)
          end
        end
      RUBY

      entry = T.must(@index["bar"].first)
      assert_instance_of(Entry::Method, entry, "Expected `bar` to be indexed")

      parameters = entry.signatures.first.parameters
      assert_equal(1, parameters.length)
      assert_instance_of(Entry::ForwardingParameter, parameters.first)

      entry = T.must(@index["baz"].first)
      assert_instance_of(Entry::Method, entry, "Expected `baz` to be indexed")

      parameters = entry.signatures.first.parameters
      assert_equal(2, parameters.length)
      assert_instance_of(Entry::RequiredParameter, parameters[0])
      assert_instance_of(Entry::ForwardingParameter, parameters[1])
    end

    def test_keeps_track_of_method_owner
      index(<<~RUBY)
        class Foo
          def bar
          end
        end
      RUBY

      entry = T.must(@index["bar"].first)
      owner_name = T.must(entry.owner).name

      assert_equal("Foo", owner_name)
    end

    def test_keeps_track_of_attributes
      index(<<~RUBY)
        class Foo
          # Hello there
          attr_reader :bar, :other
          attr_writer :baz
          attr_accessor :qux
        end
      RUBY

      assert_entry("bar", Entry::Accessor, "/fake/path/foo.rb:2-15:2-18")
      assert_equal("Hello there", @index["bar"].first.comments)
      assert_entry("other", Entry::Accessor, "/fake/path/foo.rb:2-21:2-26")
      assert_equal("Hello there", @index["other"].first.comments)
      assert_entry("baz=", Entry::Accessor, "/fake/path/foo.rb:3-15:3-18")
      assert_entry("qux", Entry::Accessor, "/fake/path/foo.rb:4-17:4-20")
      assert_entry("qux=", Entry::Accessor, "/fake/path/foo.rb:4-17:4-20")
    end

    def test_ignores_attributes_invoked_on_constant
      index(<<~RUBY)
        class Foo
        end

        Foo.attr_reader :bar
      RUBY

      assert_no_entry("bar")
    end

    def test_properly_tracks_multiple_levels_of_nesting
      index(<<~RUBY)
        module Foo
          def first_method; end

          module Bar
            def second_method; end
          end

          def third_method; end
        end
      RUBY

      entry = T.cast(@index["first_method"]&.first, Entry::Method)
      assert_equal("Foo", T.must(entry.owner).name)

      entry = T.cast(@index["second_method"]&.first, Entry::Method)
      assert_equal("Foo::Bar", T.must(entry.owner).name)

      entry = T.cast(@index["third_method"]&.first, Entry::Method)
      assert_equal("Foo", T.must(entry.owner).name)
    end

    def test_keeps_track_of_aliases
      index(<<~RUBY)
        class Foo
          alias whatever to_s
          alias_method :foo, :to_a
          alias_method "bar", "to_a"

          # These two are not indexed because they are dynamic or incomplete
          alias_method baz, :to_a
          alias_method :baz
        end
      RUBY

      assert_entry("whatever", Entry::UnresolvedMethodAlias, "/fake/path/foo.rb:1-8:1-16")
      assert_entry("foo", Entry::UnresolvedMethodAlias, "/fake/path/foo.rb:2-15:2-19")
      assert_entry("bar", Entry::UnresolvedMethodAlias, "/fake/path/foo.rb:3-15:3-20")
      # Foo plus 3 valid aliases
      assert_equal(4, @index.length - @default_indexed_entries.length)
    end

    def test_singleton_methods
      index(<<~RUBY)
        class Foo
          def self.bar; end

          class << self
            def baz; end
          end
        end
      RUBY

      assert_entry("bar", Entry::Method, "/fake/path/foo.rb:1-2:1-19")
      assert_entry("baz", Entry::Method, "/fake/path/foo.rb:4-4:4-16")

      bar_owner = T.must(T.must(@index["bar"].first).owner)
      baz_owner = T.must(T.must(@index["baz"].first).owner)

      assert_instance_of(Entry::SingletonClass, bar_owner)
      assert_instance_of(Entry::SingletonClass, baz_owner)

      # Regardless of whether the method was added through `self.something` or `class << self`, the owner object must be
      # the exact same
      assert_same(bar_owner, baz_owner)
    end

    def test_name_location_points_to_method_identifier_location
      index(<<~RUBY)
        class Foo
          def bar
            a = 123
            a + 456
          end
        end
      RUBY

      entry = T.must(@index["bar"].first)
      refute_equal(entry.location, entry.name_location)

      name_location = entry.name_location
      assert_equal(2, name_location.start_line)
      assert_equal(2, name_location.end_line)
      assert_equal(6, name_location.start_column)
      assert_equal(9, name_location.end_column)
    end

    def test_signature_matches_for_a_method_with_positional_params
      index(<<~RUBY)
        class Foo
          def bar(a, b = 123)
          end
        end
      RUBY

      entry = T.must(@index["bar"].first)

      # Matching calls
      assert_signature_matches(entry, "bar()")
      assert_signature_matches(entry, "bar(1)")
      assert_signature_matches(entry, "bar(1, 2)")
      assert_signature_matches(entry, "bar(...)")
      assert_signature_matches(entry, "bar(1, ...)")
      assert_signature_matches(entry, "bar(*a)")
      assert_signature_matches(entry, "bar(1, *a)")
      assert_signature_matches(entry, "bar(1, *a, 2)")
      assert_signature_matches(entry, "bar(*a, 2)")
      assert_signature_matches(entry, "bar(1, **a)")
      assert_signature_matches(entry, "bar(1) {}")
      # This call is impossible to analyze statically because it depends on whether there are elements inside `a` or
      # not. If there's nothing, the call will fail. But if there's anything inside, the hash will become the first
      # positional argument
      assert_signature_matches(entry, "bar(**a)")

      # Non matching calls

      refute_signature_matches(entry, "bar(1, 2, 3)")
      refute_signature_matches(entry, "bar(1, b: 2)")
      refute_signature_matches(entry, "bar(1, 2, c: 3)")
    end

    def test_signature_matches_for_a_method_with_argument_forwarding
      index(<<~RUBY)
        class Foo
          def bar(...)
          end
        end
      RUBY

      entry = T.must(@index["bar"].first)

      # All calls match a forwarding parameter
      assert_signature_matches(entry, "bar(1)")
      assert_signature_matches(entry, "bar(1, 2)")
      assert_signature_matches(entry, "bar(...)")
      assert_signature_matches(entry, "bar(1, ...)")
      assert_signature_matches(entry, "bar(*a)")
      assert_signature_matches(entry, "bar(1, *a)")
      assert_signature_matches(entry, "bar(1, *a, 2)")
      assert_signature_matches(entry, "bar(*a, 2)")
      assert_signature_matches(entry, "bar(1, **a)")
      assert_signature_matches(entry, "bar(1) {}")
      assert_signature_matches(entry, "bar()")
      assert_signature_matches(entry, "bar(1, 2, 3)")
      assert_signature_matches(entry, "bar(1, 2, a: 1, b: 5) {}")
    end

    def test_signature_matches_for_post_forwarding_parameter
      index(<<~RUBY)
        class Foo
          def bar(a, ...)
          end
        end
      RUBY

      entry = T.must(@index["bar"].first)

      # All calls with at least one positional argument match
      assert_signature_matches(entry, "bar(1)")
      assert_signature_matches(entry, "bar(1, 2)")
      assert_signature_matches(entry, "bar(...)")
      assert_signature_matches(entry, "bar(1, ...)")
      assert_signature_matches(entry, "bar(*a)")
      assert_signature_matches(entry, "bar(1, *a)")
      assert_signature_matches(entry, "bar(1, *a, 2)")
      assert_signature_matches(entry, "bar(*a, 2)")
      assert_signature_matches(entry, "bar(1, **a)")
      assert_signature_matches(entry, "bar(1) {}")
      assert_signature_matches(entry, "bar(1, 2, 3)")
      assert_signature_matches(entry, "bar(1, 2, a: 1, b: 5) {}")
      assert_signature_matches(entry, "bar()")
    end

    def test_signature_matches_for_destructured_parameters
      index(<<~RUBY)
        class Foo
          def bar(a, (b, c))
          end
        end
      RUBY

      entry = T.must(@index["bar"].first)

      # All calls with at least one positional argument match
      assert_signature_matches(entry, "bar()")
      assert_signature_matches(entry, "bar(1)")
      assert_signature_matches(entry, "bar(1, 2)")
      assert_signature_matches(entry, "bar(...)")
      assert_signature_matches(entry, "bar(1, ...)")
      assert_signature_matches(entry, "bar(*a)")
      assert_signature_matches(entry, "bar(1, *a)")
      assert_signature_matches(entry, "bar(*a, 2)")
      # This matches because `bar(1, *[], 2)` would result in `bar(1, 2)`, which is a valid call
      assert_signature_matches(entry, "bar(1, *a, 2)")
      assert_signature_matches(entry, "bar(1, **a)")
      assert_signature_matches(entry, "bar(1) {}")

      refute_signature_matches(entry, "bar(1, 2, 3)")
      refute_signature_matches(entry, "bar(1, 2, a: 1, b: 5) {}")
    end

    def test_signature_matches_for_post_parameters
      index(<<~RUBY)
        class Foo
          def bar(*splat, a)
          end
        end
      RUBY

      entry = T.must(@index["bar"].first)

      # All calls with at least one positional argument match
      assert_signature_matches(entry, "bar(1)")
      assert_signature_matches(entry, "bar(1, 2)")
      assert_signature_matches(entry, "bar(...)")
      assert_signature_matches(entry, "bar(1, ...)")
      assert_signature_matches(entry, "bar(*a)")
      assert_signature_matches(entry, "bar(1, *a)")
      assert_signature_matches(entry, "bar(*a, 2)")
      assert_signature_matches(entry, "bar(1, *a, 2)")
      assert_signature_matches(entry, "bar(1, **a)")
      assert_signature_matches(entry, "bar(1, 2, 3)")
      assert_signature_matches(entry, "bar(1) {}")
      assert_signature_matches(entry, "bar()")

      refute_signature_matches(entry, "bar(1, 2, a: 1, b: 5) {}")
    end

    def test_signature_matches_for_keyword_parameters
      index(<<~RUBY)
        class Foo
          def bar(a:, b: 123)
          end
        end
      RUBY

      entry = T.must(@index["bar"].first)

      assert_signature_matches(entry, "bar(...)")
      assert_signature_matches(entry, "bar()")
      assert_signature_matches(entry, "bar(a: 1)")
      assert_signature_matches(entry, "bar(a: 1, b: 32)")

      refute_signature_matches(entry, "bar(a: 1, c: 2)")
      refute_signature_matches(entry, "bar(1, ...)")
      refute_signature_matches(entry, "bar(1) {}")
      refute_signature_matches(entry, "bar(1, *a)")
      refute_signature_matches(entry, "bar(*a, 2)")
      refute_signature_matches(entry, "bar(1, *a, 2)")
      refute_signature_matches(entry, "bar(1, **a)")
      refute_signature_matches(entry, "bar(*a)")
      refute_signature_matches(entry, "bar(1)")
      refute_signature_matches(entry, "bar(1, 2)")
      refute_signature_matches(entry, "bar(1, 2, a: 1, b: 5) {}")
    end

    def test_signature_matches_for_keyword_splats
      index(<<~RUBY)
        class Foo
          def bar(a, b:, **kwargs)
          end
        end
      RUBY

      entry = T.must(@index["bar"].first)

      assert_signature_matches(entry, "bar(...)")
      assert_signature_matches(entry, "bar()")
      assert_signature_matches(entry, "bar(1)")
      assert_signature_matches(entry, "bar(1, b: 2)")
      assert_signature_matches(entry, "bar(1, b: 2, c: 3, d: 4)")

      refute_signature_matches(entry, "bar(1, 2, b: 2)")
    end

    def test_partial_signature_matches
      # It's important to match signatures partially, because we want to figure out which signature we should show while
      # the user is in the middle of typing
      index(<<~RUBY)
        class Foo
          def bar(a:, b:)
          end

          def baz(a, b)
          end
        end
      RUBY

      entry = T.must(@index["bar"].first)
      assert_signature_matches(entry, "bar(a: 1)")

      entry = T.must(@index["baz"].first)
      assert_signature_matches(entry, "baz(1)")
    end

    private

    sig { params(entry: Entry::Method, call_string: String).void }
    def assert_signature_matches(entry, call_string)
      sig = T.must(entry.signatures.first)
      arguments = parse_prism_args(call_string)
      assert(sig.matches?(arguments), "Expected #{call_string} to match #{entry.name}#{entry.decorated_parameters}")
    end

    sig { params(entry: Entry::Method, call_string: String).void }
    def refute_signature_matches(entry, call_string)
      sig = T.must(entry.signatures.first)
      arguments = parse_prism_args(call_string)
      refute(sig.matches?(arguments), "Expected #{call_string} to not match #{entry.name}#{entry.decorated_parameters}")
    end

    def parse_prism_args(s)
      Array(Prism.parse(s).value.statements.body.first.arguments&.arguments)
    end
  end
end<|MERGE_RESOLUTION|>--- conflicted
+++ resolved
@@ -149,7 +149,6 @@
       end
     end
 
-<<<<<<< HEAD
     def test_private_class_method_visibility_tracking_string_symbol_arguments
       index(<<~RUBY)
         class Test
@@ -228,7 +227,8 @@
       assert_equal(1, entries.size)
       entry = entries.first
       assert_predicate(entry, :public?)
-=======
+    end
+
     def test_comments_documentation
       index(<<~RUBY)
         # Documentation for Foo
@@ -260,7 +260,6 @@
 
       ban_comment = @index["ban"].first.comments
       assert_empty(ban_comment)
->>>>>>> fc2d91cf
     end
 
     def test_method_with_parameters
