--- conflicted
+++ resolved
@@ -18,8 +18,6 @@
       assert(files_to_index.none? { |path| path == __FILE__ })
     end
 
-<<<<<<< HEAD
-=======
     def test_files_to_index_only_includes_gem_require_paths
       @config.load_config
       files_to_index = @config.files_to_index
@@ -34,7 +32,6 @@
       end
     end
 
->>>>>>> 5cb9407a
     def test_files_to_index_does_not_include_default_gem_path_when_in_bundle
       @config.load_config
       files_to_index = @config.files_to_index
