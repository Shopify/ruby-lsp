# typed: strict
# frozen_string_literal: true

module RubyLsp
  class RubyDocument < Document
    extend T::Sig
    extend T::Generic

    ParseResultType = type_member { { fixed: Prism::ParseResult } }

    METHODS_THAT_CHANGE_DECLARATIONS = [
      :private_constant,
      :attr_reader,
      :attr_writer,
      :attr_accessor,
      :alias_method,
      :include,
      :prepend,
      :extend,
      :public,
      :protected,
      :private,
      :module_function,
      :private_class_method,
    ].freeze

    class SorbetLevel < T::Enum
      enums do
        None = new("none")
        Ignore = new("ignore")
        False = new("false")
        True = new("true")
        Strict = new("strict")
      end
    end

    class << self
      extend T::Sig

      sig do
        params(
          node: Prism::Node,
          char_position: Integer,
          code_units_cache: T.any(
            T.proc.params(arg0: Integer).returns(Integer),
            Prism::CodeUnitsCache,
          ),
          node_types: T::Array[T.class_of(Prism::Node)],
        ).returns(NodeContext)
      end
      def locate(node, char_position, code_units_cache:, node_types: [])
        queue = T.let(node.child_nodes.compact, T::Array[T.nilable(Prism::Node)])
        closest = node
        parent = T.let(nil, T.nilable(Prism::Node))
        nesting_nodes = T.let(
          [],
          T::Array[T.any(
            Prism::ClassNode,
            Prism::ModuleNode,
            Prism::SingletonClassNode,
            Prism::DefNode,
            Prism::BlockNode,
            Prism::LambdaNode,
            Prism::ProgramNode,
          )],
        )

        nesting_nodes << node if node.is_a?(Prism::ProgramNode)
        call_node = T.let(nil, T.nilable(Prism::CallNode))

        until queue.empty?
          candidate = queue.shift

          # Skip nil child nodes
          next if candidate.nil?

          # Add the next child_nodes to the queue to be processed. The order here is important! We want to move in the
          # same order as the visiting mechanism, which means searching the child nodes before moving on to the next
          # sibling
          T.unsafe(queue).unshift(*candidate.child_nodes)

          # Skip if the current node doesn't cover the desired position
          loc = candidate.location
          loc_start_offset = loc.cached_start_code_units_offset(code_units_cache)
          loc_end_offset = loc.cached_end_code_units_offset(code_units_cache)
          next unless (loc_start_offset...loc_end_offset).cover?(char_position)

          # If the node's start character is already past the position, then we should've found the closest node
          # already
          break if char_position < loc_start_offset

          # If the candidate starts after the end of the previous nesting level, then we've exited that nesting level
          # and need to pop the stack
          previous_level = nesting_nodes.last
          if previous_level &&
              (loc_start_offset > previous_level.location.cached_end_code_units_offset(code_units_cache))
            nesting_nodes.pop
          end

          # Keep track of the nesting where we found the target. This is used to determine the fully qualified name of
          # the target when it is a constant
          case candidate
          when Prism::ClassNode, Prism::ModuleNode, Prism::SingletonClassNode, Prism::DefNode, Prism::BlockNode,
            Prism::LambdaNode
            nesting_nodes << candidate
          end

          if candidate.is_a?(Prism::CallNode)
            arg_loc = candidate.arguments&.location
            blk_loc = candidate.block&.location
            if (arg_loc && (arg_loc.cached_start_code_units_offset(code_units_cache)...
                            arg_loc.cached_end_code_units_offset(code_units_cache)).cover?(char_position)) ||
                (blk_loc && (blk_loc.cached_start_code_units_offset(code_units_cache)...
                            blk_loc.cached_end_code_units_offset(code_units_cache)).cover?(char_position))
              call_node = candidate
            end
          end

          # If there are node types to filter by, and the current node is not one of those types, then skip it
          next if node_types.any? && node_types.none? { |type| candidate.class == type }

          # If the current node is narrower than or equal to the previous closest node, then it is more precise
          closest_loc = closest.location
          closest_node_start_offset = closest_loc.cached_start_code_units_offset(code_units_cache)
          closest_node_end_offset = closest_loc.cached_end_code_units_offset(code_units_cache)
          if loc_end_offset - loc_start_offset <= closest_node_end_offset - closest_node_start_offset
            parent = closest
            closest = candidate
          end
        end

        # When targeting the constant part of a class/module definition, we do not want the nesting to be duplicated.
        # That is, when targeting Bar in the following example:
        #
        # ```ruby
        #   class Foo::Bar; end
        # ```
        # The correct target is `Foo::Bar` with an empty nesting. `Foo::Bar` should not appear in the nesting stack,
        # even though the class/module node does indeed enclose the target, because it would lead to incorrect behavior
        if closest.is_a?(Prism::ConstantReadNode) || closest.is_a?(Prism::ConstantPathNode)
          last_level = nesting_nodes.last

          if (last_level.is_a?(Prism::ModuleNode) || last_level.is_a?(Prism::ClassNode)) &&
              last_level.constant_path == closest
            nesting_nodes.pop
          end
        end

        NodeContext.new(closest, parent, nesting_nodes, call_node)
      end
    end

    sig do
      returns(T.any(
        T.proc.params(arg0: Integer).returns(Integer),
        Prism::CodeUnitsCache,
      ))
    end
    attr_reader :code_units_cache

    sig { params(source: String, version: Integer, uri: URI::Generic, global_state: GlobalState).void }
    def initialize(source:, version:, uri:, global_state:)
      super
      @code_units_cache = T.let(@parse_result.code_units_cache(@encoding), T.any(
        T.proc.params(arg0: Integer).returns(Integer),
        Prism::CodeUnitsCache,
      ))
    end

    sig { override.returns(T::Boolean) }
    def parse!
      return false unless @needs_parsing

      @needs_parsing = false
      @parse_result = Prism.parse(@source)
      @code_units_cache = @parse_result.code_units_cache(@encoding)
      true
    end

    sig { override.returns(T::Boolean) }
    def syntax_error?
      @parse_result.failure?
    end

    sig { override.returns(LanguageId) }
    def language_id
      LanguageId::Ruby
    end

    sig { returns(SorbetLevel) }
    def sorbet_level
      sigil = parse_result.magic_comments.find do |comment|
        comment.key == "typed"
      end&.value

      case sigil
      when "ignore"
        SorbetLevel::Ignore
      when "false"
        SorbetLevel::False
      when "true"
        SorbetLevel::True
      when "strict", "strong"
        SorbetLevel::Strict
      else
        SorbetLevel::None
      end
    end

    sig do
      params(
        range: T::Hash[Symbol, T.untyped],
        node_types: T::Array[T.class_of(Prism::Node)],
      ).returns(T.nilable(Prism::Node))
    end
    def locate_first_within_range(range, node_types: [])
      start_position, end_position = find_index_by_position(range[:start], range[:end])

      desired_range = (start_position...end_position)
      queue = T.let(@parse_result.value.child_nodes.compact, T::Array[T.nilable(Prism::Node)])

      until queue.empty?
        candidate = queue.shift

        # Skip nil child nodes
        next if candidate.nil?

        # Add the next child_nodes to the queue to be processed. The order here is important! We want to move in the
        # same order as the visiting mechanism, which means searching the child nodes before moving on to the next
        # sibling
        T.unsafe(queue).unshift(*candidate.child_nodes)

        # Skip if the current node doesn't cover the desired position
        loc = candidate.location

        if desired_range.cover?(loc.start_offset...loc.end_offset) &&
            (node_types.empty? || node_types.any? { |type| candidate.class == type })
          return candidate
        end
      end
    end

    sig do
      params(
        position: T::Hash[Symbol, T.untyped],
        node_types: T::Array[T.class_of(Prism::Node)],
      ).returns(NodeContext)
    end
    def locate_node(position, node_types: [])
      char_position, _ = find_index_by_position(position)

      RubyDocument.locate(
        @parse_result.value,
        char_position,
        code_units_cache: @code_units_cache,
        node_types: node_types,
      )
    end

<<<<<<< HEAD
    sig { returns(String) }
    def test_library
      return "none" unless test_file?

      class_entries = @global_state.index.entries_for(@uri.to_s, RubyIndexer::Entry::Class)
      return "unknown" unless class_entries

      # TODO: consider performance hit
      # A better approach might be check the classes entries one at a time.
      ancestors = class_entries
        .reject { T.cast(_1, RubyIndexer::Entry::Class).parent_class == "::Object" }
        .map { @global_state.index.linearized_ancestors_of(_1.name) }.flatten

      # ActiveSupport::TestCase is a subclass of Minitest::Test so we must check for it first
      if ancestors.include?("ActiveSupport::TestCase")
        "rails"
      elsif ancestors.include?("Minitest::Test")
        "minitest"
      elsif ancestors.include?("Test::Unit::TestCase")
        "test-unit"
      else
        "unknown"
      end
    end

    sig { returns(T::Boolean) }
    def test_file?
      path = T.must(@uri.path)
      path.include?("/test/") || path.include?("/spec/")
=======
    sig { returns(T::Boolean) }
    def last_edit_may_change_declarations?
      # This method controls when we should index documents. If there's no recent edit and the document has just been
      # opened, we need to index it
      return true unless @last_edit

      case @last_edit
      when Delete
        # Not optimized yet. It's not trivial to identify that a declaration has been removed since the source is no
        # longer there and we don't remember the deleted text
        true
      when Insert, Replace
        position_may_impact_declarations?(@last_edit.range[:start])
      else
        false
      end
    end

    private

    sig { params(position: T::Hash[Symbol, Integer]).returns(T::Boolean) }
    def position_may_impact_declarations?(position)
      node_context = locate_node(position)
      node_at_edit = node_context.node

      # Adjust to the parent when editing the constant of a class/module declaration
      if node_at_edit.is_a?(Prism::ConstantReadNode) || node_at_edit.is_a?(Prism::ConstantPathNode)
        node_at_edit = node_context.parent
      end

      case node_at_edit
      when Prism::ClassNode, Prism::ModuleNode, Prism::SingletonClassNode, Prism::DefNode,
          Prism::ConstantPathWriteNode, Prism::ConstantPathOrWriteNode, Prism::ConstantPathOperatorWriteNode,
          Prism::ConstantPathAndWriteNode, Prism::ConstantOrWriteNode, Prism::ConstantWriteNode,
          Prism::ConstantAndWriteNode, Prism::ConstantOperatorWriteNode, Prism::GlobalVariableAndWriteNode,
          Prism::GlobalVariableOperatorWriteNode, Prism::GlobalVariableOrWriteNode, Prism::GlobalVariableTargetNode,
          Prism::GlobalVariableWriteNode, Prism::InstanceVariableWriteNode, Prism::InstanceVariableAndWriteNode,
          Prism::InstanceVariableOperatorWriteNode, Prism::InstanceVariableOrWriteNode,
          Prism::InstanceVariableTargetNode, Prism::AliasMethodNode
        true
      when Prism::MultiWriteNode
        [*node_at_edit.lefts, *node_at_edit.rest, *node_at_edit.rights].any? do |node|
          node.is_a?(Prism::ConstantTargetNode) || node.is_a?(Prism::ConstantPathTargetNode)
        end
      when Prism::CallNode
        receiver = node_at_edit.receiver
        (!receiver || receiver.is_a?(Prism::SelfNode)) && METHODS_THAT_CHANGE_DECLARATIONS.include?(node_at_edit.name)
      else
        false
      end
>>>>>>> 5cc7b76c
    end
  end
end<|MERGE_RESOLUTION|>--- conflicted
+++ resolved
@@ -257,7 +257,6 @@
       )
     end
 
-<<<<<<< HEAD
     sig { returns(String) }
     def test_library
       return "none" unless test_file?
@@ -287,7 +286,8 @@
     def test_file?
       path = T.must(@uri.path)
       path.include?("/test/") || path.include?("/spec/")
-=======
+    end
+
     sig { returns(T::Boolean) }
     def last_edit_may_change_declarations?
       # This method controls when we should index documents. If there's no recent edit and the document has just been
@@ -338,7 +338,6 @@
       else
         false
       end
->>>>>>> 5cc7b76c
     end
   end
 end