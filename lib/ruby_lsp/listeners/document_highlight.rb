--- conflicted
+++ resolved
@@ -119,14 +119,9 @@
             Prism::RequiredParameterNode, Prism::RestParameterNode
             [target, node_value(target)]
           when Prism::ModuleNode, Prism::ClassNode, Prism::SingletonClassNode, Prism::DefNode, Prism::CaseNode,
-<<<<<<< HEAD
             Prism::WhileNode, Prism::UntilNode, Prism::ForNode, Prism::IfNode, Prism::UnlessNode, Prism::BlockNode,
             Prism::LambdaNode
-            target
-=======
-            Prism::WhileNode, Prism::UntilNode, Prism::ForNode, Prism::IfNode, Prism::UnlessNode
             [target, nil]
->>>>>>> 65a81930
           end
 
         @target = T.let(highlight_target, T.nilable(Prism::Node))
