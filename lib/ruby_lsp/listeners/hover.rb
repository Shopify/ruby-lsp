--- conflicted
+++ resolved
@@ -147,17 +147,10 @@
 
       sig { params(name: String).void }
       def handle_instance_variable_hover(name)
-        entries = @index.resolve_instance_variable(name, @nesting.join("::"))
+        entries = @index.resolve_instance_variable(name, @node_context.nesting.join("::"))
         return unless entries
 
-<<<<<<< HEAD
-        current_self = @node_context.nesting.join("::")
-        owned_variables = entries.select { |e| current_self == e.owner&.name }
-
-        categorized_markdown_from_index_entries(name, owned_variables).each do |category, content|
-=======
         categorized_markdown_from_index_entries(name, entries).each do |category, content|
->>>>>>> a5e04f7d
           @response_builder.push(content, category: category)
         end
       rescue RubyIndexer::Index::NonExistingNamespaceError
