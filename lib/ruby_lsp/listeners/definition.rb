# typed: strict
# frozen_string_literal: true

module RubyLsp
  module Listeners
    class Definition
      extend T::Sig
      include Requests::Support::Common

      sig do
        params(
          response_builder: ResponseBuilders::CollectionResponseBuilder[Interface::Location],
          global_state: GlobalState,
          uri: URI::Generic,
          nesting: T::Array[String],
<<<<<<< HEAD
          local_variables: T::Array[Prism::LocalVariableNode],
          index: RubyIndexer::Index,
=======
>>>>>>> a2f9ecec
          dispatcher: Prism::Dispatcher,
          typechecker_enabled: T::Boolean,
        ).void
      end
<<<<<<< HEAD
      def initialize(response_builder, uri, nesting, local_variables, index, dispatcher, typechecker_enabled) # rubocop:disable Metrics/ParameterLists
=======
      def initialize(response_builder, global_state, uri, nesting, dispatcher, typechecker_enabled) # rubocop:disable Metrics/ParameterLists
>>>>>>> a2f9ecec
        @response_builder = response_builder
        @global_state = global_state
        @index = T.let(global_state.index, RubyIndexer::Index)
        @uri = uri
        @nesting = nesting
        @typechecker_enabled = typechecker_enabled
        @local_variables = local_variables

        dispatcher.register(
          self,
          :on_call_node_enter,
          :on_constant_read_node_enter,
          :on_constant_path_node_enter,
          :on_local_variable_read_node_enter,
          :on_local_variable_and_write_node_enter,
          :on_local_variable_or_write_node_enter,
          :on_local_variable_operator_write_node_enter,
          :on_local_variable_write_node_enter,
        )
      end

      sig { params(node: Prism::CallNode).void }
      def on_call_node_enter(node)
        message = node.name

        if message == :require || message == :require_relative
          handle_require_definition(node)
        else
          handle_method_definition(node)
        end
      end

      sig { params(node: Prism::ConstantPathNode).void }
      def on_constant_path_node_enter(node)
        name = constant_name(node)
        return if name.nil?

        find_in_index(name)
      end

      sig { params(node: Prism::ConstantReadNode).void }
      def on_constant_read_node_enter(node)
        name = constant_name(node)
        return if name.nil?

        find_in_index(name)
      end

      sig { params(node: Prism::LocalVariableReadNode).void }
      def on_local_variable_read_node_enter(node)
        find_local_variables(node)
      end

      sig { params(node: Prism::LocalVariableOrWriteNode).void }
      def on_local_variable_or_write_node_enter(node)
        find_local_variables(node)
      end

      sig { params(node: Prism::LocalVariableAndWriteNode).void }
      def on_local_variable_and_write_node_enter(node)
        find_local_variables(node)
      end

      sig { params(node: Prism::LocalVariableOperatorWriteNode).void }
      def on_local_variable_operator_write_node_enter(node)
        find_local_variables(node)
      end

      sig { params(node: Prism::LocalVariableWriteNode).void }
      def on_local_variable_write_node_enter(node)
        find_local_variables(node)
      end

      private

      sig { params(node: Prism::CallNode).void }
      def handle_method_definition(node)
        return unless self_receiver?(node)

        message = node.message
        return unless message

        methods = @index.resolve_method(message, @nesting.join("::"))
        return unless methods

        methods.each do |target_method|
          location = target_method.location
          file_path = target_method.file_path
          next if @typechecker_enabled && not_in_dependencies?(file_path)

          @response_builder << Interface::Location.new(
            uri: URI::Generic.from_path(path: file_path).to_s,
            range: Interface::Range.new(
              start: Interface::Position.new(line: location.start_line - 1, character: location.start_column),
              end: Interface::Position.new(line: location.end_line - 1, character: location.end_column),
            ),
          )
        end
      end

      sig { params(node: Prism::CallNode).void }
      def handle_require_definition(node)
        message = node.name
        arguments = node.arguments
        return unless arguments

        argument = arguments.arguments.first
        return unless argument.is_a?(Prism::StringNode)

        case message
        when :require
          entry = @index.search_require_paths(argument.content).find do |indexable_path|
            indexable_path.require_path == argument.content
          end

          if entry
            candidate = entry.full_path

            @response_builder << Interface::Location.new(
              uri: URI::Generic.from_path(path: candidate).to_s,
              range: Interface::Range.new(
                start: Interface::Position.new(line: 0, character: 0),
                end: Interface::Position.new(line: 0, character: 0),
              ),
            )
          end
        when :require_relative
          required_file = "#{argument.content}.rb"
          path = @uri.to_standardized_path
          current_folder = path ? Pathname.new(CGI.unescape(path)).dirname : Dir.pwd
          candidate = File.expand_path(File.join(current_folder, required_file))

          @response_builder << Interface::Location.new(
            uri: URI::Generic.from_path(path: candidate).to_s,
            range: Interface::Range.new(
              start: Interface::Position.new(line: 0, character: 0),
              end: Interface::Position.new(line: 0, character: 0),
            ),
          )
        end
      end

      sig { params(value: String).void }
      def find_in_index(value)
        entries = @index.resolve(value, @nesting)
        return unless entries

        # We should only allow jumping to the definition of private constants if the constant is defined in the same
        # namespace as the reference
        first_entry = T.must(entries.first)
        return if first_entry.visibility == :private && first_entry.name != "#{@nesting.join("::")}::#{value}"

        entries.each do |entry|
          location = entry.location
          # If the project has Sorbet, then we only want to handle go to definition for constants defined in gems, as an
          # additional behavior on top of jumping to RBIs. Sorbet can already handle go to definition for all constants
          # in the project, even if the files are typed false
          file_path = entry.file_path
          next if @typechecker_enabled && not_in_dependencies?(file_path)

          @response_builder << Interface::Location.new(
            uri: URI::Generic.from_path(path: file_path).to_s,
            range: Interface::Range.new(
              start: Interface::Position.new(line: location.start_line - 1, character: location.start_column),
              end: Interface::Position.new(line: location.end_line - 1, character: location.end_column),
            ),
          )
        end
      end

      sig { params(node: Prism::LocalVariableNode).void }
      def find_local_variables(node)
        @local_variables.reverse.find do |variable_node|
          next if variable_node == node
          next unless variable_node.name == node.name

          location = variable_node.location

          @response_builder << Interface::Location.new(
            uri: @uri.to_s,
            range: Interface::Range.new(
              start: Interface::Position.new(line: location.start_line - 1, character: location.start_column),
              end: Interface::Position.new(line: location.end_line - 1, character: location.end_column),
            ),
          )
        end
      end
    end
  end
end<|MERGE_RESOLUTION|>--- conflicted
+++ resolved
@@ -13,20 +13,12 @@
           global_state: GlobalState,
           uri: URI::Generic,
           nesting: T::Array[String],
-<<<<<<< HEAD
           local_variables: T::Array[Prism::LocalVariableNode],
-          index: RubyIndexer::Index,
-=======
->>>>>>> a2f9ecec
           dispatcher: Prism::Dispatcher,
           typechecker_enabled: T::Boolean,
         ).void
       end
-<<<<<<< HEAD
-      def initialize(response_builder, uri, nesting, local_variables, index, dispatcher, typechecker_enabled) # rubocop:disable Metrics/ParameterLists
-=======
-      def initialize(response_builder, global_state, uri, nesting, dispatcher, typechecker_enabled) # rubocop:disable Metrics/ParameterLists
->>>>>>> a2f9ecec
+      def initialize(response_builder, global_state, uri, nesting, local_variables, dispatcher, typechecker_enabled) # rubocop:disable Metrics/ParameterLists
         @response_builder = response_builder
         @global_state = global_state
         @index = T.let(global_state.index, RubyIndexer::Index)
