--- conflicted
+++ resolved
@@ -59,17 +59,6 @@
         message = node.message
         return unless message
 
-<<<<<<< HEAD
-
-        if message == :require || message == :require_relative
-          handle_require_definition(node)
-        elsif message == :autoload
-          handle_autoload_definition(node)
-        else
-          handle_method_definition(message.to_s, self_receiver?(node))
-        end
-        handle_method_definition(message, self_receiver?(node))
-=======
         inferrer_receiver_type = @type_inferrer.infer_receiver_type(@node_context)
 
         # Until we can properly infer the receiver type in erb files (maybe with ruby-lsp-rails),
@@ -78,8 +67,11 @@
           inferrer_receiver_type = nil
         end
 
-        handle_method_definition(message, inferrer_receiver_type)
->>>>>>> 4afb0332
+        if message == "autoload" && node.receiver.nil?
+          handle_autoload_definition(node)
+        else
+          handle_method_definition(message, inferrer_receiver_type)
+        end
       end
 
       sig { params(node: Prism::StringNode).void }
@@ -269,6 +261,7 @@
         return unless argument.is_a?(Prism::SymbolNode)
 
         value = argument.value
+        return unless value
 
         find_in_index(value)
       end
