--- conflicted
+++ resolved
@@ -114,14 +114,9 @@
 
       sig { params(name: String).void }
       def handle_instance_variable_definition(name)
-        entries = @index.resolve_instance_variable(name, @nesting.join("::"))
+        entries = @index.resolve_instance_variable(name, @node_context.nesting.join("::"))
         return unless entries
 
-<<<<<<< HEAD
-        current_self = @node_context.nesting.join("::")
-
-=======
->>>>>>> a5e04f7d
         entries.each do |entry|
           location = entry.location
 
