# typed: strict
# frozen_string_literal: true

module RubyLsp
  module Listeners
    class Definition
      extend T::Sig
      include Requests::Support::Common

      MAX_NUMBER_OF_DEFINITION_CANDIDATES_WITHOUT_RECEIVER = 10

      sig do
        params(
          response_builder: ResponseBuilders::CollectionResponseBuilder[Interface::Location],
          global_state: GlobalState,
          uri: URI::Generic,
          node_context: NodeContext,
          dispatcher: Prism::Dispatcher,
          typechecker_enabled: T::Boolean,
        ).void
      end
      def initialize(response_builder, global_state, uri, node_context, dispatcher, typechecker_enabled) # rubocop:disable Metrics/ParameterLists
        @response_builder = response_builder
        @global_state = global_state
        @index = T.let(global_state.index, RubyIndexer::Index)
        @uri = uri
        @node_context = node_context
        @typechecker_enabled = typechecker_enabled

        dispatcher.register(
          self,
          :on_call_node_enter,
          :on_block_argument_node_enter,
          :on_constant_read_node_enter,
          :on_constant_path_node_enter,
          :on_instance_variable_read_node_enter,
          :on_instance_variable_write_node_enter,
          :on_instance_variable_and_write_node_enter,
          :on_instance_variable_operator_write_node_enter,
          :on_instance_variable_or_write_node_enter,
          :on_instance_variable_target_node_enter,
          :on_string_node_enter,
        )
      end

      sig { params(node: Prism::CallNode).void }
      def on_call_node_enter(node)
        message = node.message
        return unless message

<<<<<<< HEAD
        if message == :require || message == :require_relative
          handle_require_definition(node)
        elsif message == :autoload
          handle_autoload_definition(node)
        else
          handle_method_definition(message.to_s, self_receiver?(node))
        end
=======
        handle_method_definition(message, self_receiver?(node))
      end

      sig { params(node: Prism::StringNode).void }
      def on_string_node_enter(node)
        enclosing_call = @node_context.call_node
        return unless enclosing_call

        name = enclosing_call.name
        return unless name == :require || name == :require_relative

        handle_require_definition(node, name)
>>>>>>> 5fea95f7
      end

      sig { params(node: Prism::BlockArgumentNode).void }
      def on_block_argument_node_enter(node)
        expression = node.expression
        return unless expression.is_a?(Prism::SymbolNode)

        value = expression.value
        return unless value

        handle_method_definition(value, false)
      end

      sig { params(node: Prism::ConstantPathNode).void }
      def on_constant_path_node_enter(node)
        name = constant_name(node)
        return if name.nil?

        find_in_index(name)
      end

      sig { params(node: Prism::ConstantReadNode).void }
      def on_constant_read_node_enter(node)
        name = constant_name(node)
        return if name.nil?

        find_in_index(name)
      end

      sig { params(node: Prism::InstanceVariableReadNode).void }
      def on_instance_variable_read_node_enter(node)
        handle_instance_variable_definition(node.name.to_s)
      end

      sig { params(node: Prism::InstanceVariableWriteNode).void }
      def on_instance_variable_write_node_enter(node)
        handle_instance_variable_definition(node.name.to_s)
      end

      sig { params(node: Prism::InstanceVariableAndWriteNode).void }
      def on_instance_variable_and_write_node_enter(node)
        handle_instance_variable_definition(node.name.to_s)
      end

      sig { params(node: Prism::InstanceVariableOperatorWriteNode).void }
      def on_instance_variable_operator_write_node_enter(node)
        handle_instance_variable_definition(node.name.to_s)
      end

      sig { params(node: Prism::InstanceVariableOrWriteNode).void }
      def on_instance_variable_or_write_node_enter(node)
        handle_instance_variable_definition(node.name.to_s)
      end

      sig { params(node: Prism::InstanceVariableTargetNode).void }
      def on_instance_variable_target_node_enter(node)
        handle_instance_variable_definition(node.name.to_s)
      end

      private

      sig { params(name: String).void }
      def handle_instance_variable_definition(name)
        entries = @index.resolve_instance_variable(name, @node_context.fully_qualified_name)
        return unless entries

        entries.each do |entry|
          location = entry.location

          @response_builder << Interface::Location.new(
            uri: URI::Generic.from_path(path: entry.file_path).to_s,
            range: Interface::Range.new(
              start: Interface::Position.new(line: location.start_line - 1, character: location.start_column),
              end: Interface::Position.new(line: location.end_line - 1, character: location.end_column),
            ),
          )
        end
      rescue RubyIndexer::Index::NonExistingNamespaceError
        # If by any chance we haven't indexed the owner, then there's no way to find the right declaration
      end

      sig { params(message: String, self_receiver: T::Boolean).void }
      def handle_method_definition(message, self_receiver)
        methods = if self_receiver
          @index.resolve_method(message, @node_context.fully_qualified_name)
        else
          # If the method doesn't have a receiver, then we provide a few candidates to jump to
          # But we don't want to provide too many candidates, as it can be overwhelming
          @index[message]&.take(MAX_NUMBER_OF_DEFINITION_CANDIDATES_WITHOUT_RECEIVER)
        end

        return unless methods

        methods.each do |target_method|
          location = target_method.location
          file_path = target_method.file_path
          next if @typechecker_enabled && not_in_dependencies?(file_path)

          @response_builder << Interface::Location.new(
            uri: URI::Generic.from_path(path: file_path).to_s,
            range: Interface::Range.new(
              start: Interface::Position.new(line: location.start_line - 1, character: location.start_column),
              end: Interface::Position.new(line: location.end_line - 1, character: location.end_column),
            ),
          )
        end
      end

      sig { params(node: Prism::StringNode, message: Symbol).void }
      def handle_require_definition(node, message)
        case message
        when :require
          entry = @index.search_require_paths(node.content).find do |indexable_path|
            indexable_path.require_path == node.content
          end

          if entry
            candidate = entry.full_path

            @response_builder << Interface::Location.new(
              uri: URI::Generic.from_path(path: candidate).to_s,
              range: Interface::Range.new(
                start: Interface::Position.new(line: 0, character: 0),
                end: Interface::Position.new(line: 0, character: 0),
              ),
            )
          end
        when :require_relative
          required_file = "#{node.content}.rb"
          path = @uri.to_standardized_path
          current_folder = path ? Pathname.new(CGI.unescape(path)).dirname : Dir.pwd
          candidate = File.expand_path(File.join(current_folder, required_file))

          @response_builder << Interface::Location.new(
            uri: URI::Generic.from_path(path: candidate).to_s,
            range: Interface::Range.new(
              start: Interface::Position.new(line: 0, character: 0),
              end: Interface::Position.new(line: 0, character: 0),
            ),
          )
        end
      end

      sig { params(node: Prism::CallNode).void }
      def handle_autoload_definition(node)
        argument = node.arguments&.arguments&.first
        return unless argument.is_a?(Prism::SymbolNode)

        value = argument.value

        find_in_index(value)
      end

      sig { params(value: String).void }
      def find_in_index(value)
        entries = @index.resolve(value, @node_context.nesting)
        return unless entries

        # We should only allow jumping to the definition of private constants if the constant is defined in the same
        # namespace as the reference
        first_entry = T.must(entries.first)
        return if first_entry.private? && first_entry.name != "#{@node_context.fully_qualified_name}::#{value}"

        entries.each do |entry|
          location = entry.location
          # If the project has Sorbet, then we only want to handle go to definition for constants defined in gems, as an
          # additional behavior on top of jumping to RBIs. Sorbet can already handle go to definition for all constants
          # in the project, even if the files are typed false
          file_path = entry.file_path
          next if @typechecker_enabled && not_in_dependencies?(file_path)

          @response_builder << Interface::Location.new(
            uri: URI::Generic.from_path(path: file_path).to_s,
            range: Interface::Range.new(
              start: Interface::Position.new(line: location.start_line - 1, character: location.start_column),
              end: Interface::Position.new(line: location.end_line - 1, character: location.end_column),
            ),
          )
        end
      end
    end
  end
end<|MERGE_RESOLUTION|>--- conflicted
+++ resolved
@@ -48,7 +48,7 @@
         message = node.message
         return unless message
 
-<<<<<<< HEAD
+
         if message == :require || message == :require_relative
           handle_require_definition(node)
         elsif message == :autoload
@@ -56,7 +56,6 @@
         else
           handle_method_definition(message.to_s, self_receiver?(node))
         end
-=======
         handle_method_definition(message, self_receiver?(node))
       end
 
@@ -69,7 +68,6 @@
         return unless name == :require || name == :require_relative
 
         handle_require_definition(node, name)
->>>>>>> 5fea95f7
       end
 
       sig { params(node: Prism::BlockArgumentNode).void }
