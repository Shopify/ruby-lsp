--- conflicted
+++ resolved
@@ -154,17 +154,12 @@
 
         # If the candidate starts after the end of the previous nesting level, then we've exited that nesting level and
         # need to pop the stack
-<<<<<<< HEAD
-        previous_level = nesting.last
+        previous_level = nesting_nodes.last
         if previous_level
           start_offset = loc.start_code_units_offset(encoding)
           end_offset = previous_level.location.end_code_units_offset(encoding)
-          nesting.pop if start_offset > end_offset
-        end
-=======
-        previous_level = nesting_nodes.last
-        nesting_nodes.pop if previous_level && loc.start_offset > previous_level.location.end_offset
->>>>>>> 5fea95f7
+          nesting_nodes.pop if start_offset > end_offset
+        end
 
         # Keep track of the nesting where we found the target. This is used to determine the fully qualified name of the
         # target when it is a constant
