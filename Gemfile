# frozen_string_literal: true

source "https://rubygems.org"

gemspec

gem "bundler", "~> 2.5"
gem "minitest", "~> 5.23"

group :development do
<<<<<<< HEAD
  gem "bundler", "~> 2.4.2"
  gem "debug", "~> 1.9", require: false, platforms: [:mri, :mingw, :x64_mingw]
  gem "minitest", "~> 5.20"
=======
  gem "debug", "~> 1.9", require: false
>>>>>>> 377fb951
  gem "minitest-reporters", "~> 1.6"
  gem "mocha", "~> 2.3"
  gem "psych", "~> 5.1", require: false
  gem "rake", "~> 13.2"
  gem "rdoc", require: false, github: "Shopify/rdoc", branch: "create_snapper_generator"
  gem "rubocop-md", "~> 1.2.0", require: false
  gem "rubocop-minitest", "~> 0.35.0", require: false
  gem "rubocop-rake", "~> 0.6.0", require: false
  gem "rubocop-shopify", "~> 2.15", require: false
  gem "rubocop-sorbet", "~> 0.8", require: false
  gem "rubocop", "~> 1.64"
  gem "simplecov", require: false
  gem "syntax_tree", ">= 6.1.1", "< 7"

  platforms :ruby do # C Ruby (MRI), Rubinius or TruffleRuby, but NOT Windows
    # sorbet-static is not available on Windows. We also skip Tapioca since it depends on sorbet-static-and-runtime
    gem "sorbet-static-and-runtime"
    gem "tapioca", "~> 0.13", require: false
  end
end<|MERGE_RESOLUTION|>--- conflicted
+++ resolved
@@ -8,13 +8,7 @@
 gem "minitest", "~> 5.23"
 
 group :development do
-<<<<<<< HEAD
-  gem "bundler", "~> 2.4.2"
-  gem "debug", "~> 1.9", require: false, platforms: [:mri, :mingw, :x64_mingw]
-  gem "minitest", "~> 5.20"
-=======
   gem "debug", "~> 1.9", require: false
->>>>>>> 377fb951
   gem "minitest-reporters", "~> 1.6"
   gem "mocha", "~> 2.3"
   gem "psych", "~> 5.1", require: false
