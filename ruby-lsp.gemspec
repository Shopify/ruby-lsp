--- conflicted
+++ resolved
@@ -20,11 +20,7 @@
   s.add_dependency("language_server-protocol", "~> 3.17.0")
   s.add_dependency("sorbet-runtime")
   s.add_dependency("syntax_tree", ">= 6.1.1", "< 7")
-<<<<<<< HEAD
-  s.add_dependency("yarp", ">= 0.8", "< 0.10")
-=======
   s.add_dependency("yarp", ">= 0.9", "< 0.10")
->>>>>>> 5cb9407a
 
   s.required_ruby_version = ">= 3.0"
 end