GIT
  remote: https://github.com/Shopify/rdoc.git
  revision: 92a6b4fcf8b72dd6776c9aa6714abe6f90d4a99e
  branch: create_snapper_generator
  specs:
    rdoc (6.6.3.1)
      psych (>= 4.0.0)

PATH
  remote: .
  specs:
    ruby-lsp (0.17.13)
      language_server-protocol (~> 3.17.0)
      prism (>= 0.29.0, < 0.31)
      rbs (>= 3, < 4)
      sorbet-runtime (>= 0.5.10782)

GEM
  remote: https://rubygems.org/
  specs:
    ansi (1.5.0)
    ast (2.4.2)
    builder (3.2.4)
    debug (1.9.2)
      irb (~> 1.10)
      reline (>= 0.3.8)
    docile (1.4.0)
    erubi (1.12.0)
<<<<<<< HEAD
    io-console (0.7.1)
    io-console (0.7.1-java)
    irb (1.10.1)
      rdoc
      reline (>= 0.3.8)
    jar-dependencies (0.4.1)
    json (2.7.1)
    json (2.7.1-java)
=======
    io-console (0.7.2)
    irb (1.12.0)
      rdoc
      reline (>= 0.4.2)
    json (2.7.2)
>>>>>>> 377fb951
    language_server-protocol (3.17.0.3)
    logger (1.6.0)
    minitest (5.23.1)
    minitest-reporters (1.6.1)
      ansi
      builder
      minitest (>= 5.0)
      ruby-progressbar
    mocha (2.3.0)
      ruby2_keywords (>= 0.0.5)
    netrc (0.11.0)
    parallel (1.24.0)
    parser (3.3.2.0)
      ast (~> 2.4.1)
      racc
    prettier_print (1.2.1)
    prism (0.30.0)
    psych (5.1.2)
      stringio
<<<<<<< HEAD
    psych (5.1.1.1-java)
      jar-dependencies (>= 0.1.7)
    racc (1.7.3)
    racc (1.7.3-java)
=======
    racc (1.8.0)
>>>>>>> 377fb951
    rainbow (3.1.1)
    rake (13.2.1)
    rbi (0.1.13)
      prism (>= 0.18.0, < 1.0.0)
      sorbet-runtime (>= 0.5.9204)
    rbs (3.5.1)
      logger
    regexp_parser (2.9.2)
    reline (0.5.0)
      io-console (~> 0.5)
    rexml (3.3.4)
      strscan
    rubocop (1.64.1)
      json (~> 2.3)
      language_server-protocol (>= 3.17.0)
      parallel (~> 1.10)
      parser (>= 3.3.0.2)
      rainbow (>= 2.2.2, < 4.0)
      regexp_parser (>= 1.8, < 3.0)
      rexml (>= 3.2.5, < 4.0)
      rubocop-ast (>= 1.31.1, < 2.0)
      ruby-progressbar (~> 1.7)
      unicode-display_width (>= 2.4.0, < 3.0)
    rubocop-ast (1.31.3)
      parser (>= 3.3.1.0)
    rubocop-md (1.2.2)
      rubocop (>= 1.0)
    rubocop-minitest (0.35.0)
      rubocop (>= 1.61, < 2.0)
      rubocop-ast (>= 1.31.1, < 2.0)
    rubocop-rake (0.6.0)
      rubocop (~> 1.0)
    rubocop-shopify (2.15.1)
      rubocop (~> 1.51)
    rubocop-sorbet (0.8.3)
      rubocop (>= 0.90.0)
    ruby-progressbar (1.13.0)
    ruby2_keywords (0.0.5)
<<<<<<< HEAD
    sorbet (0.5.11156)
      sorbet-static (= 0.5.11156)
    sorbet-runtime (0.5.11156)
    sorbet-static (0.5.11156-java)
    sorbet-static (0.5.11156-universal-darwin)
    sorbet-static (0.5.11156-x86_64-linux)
    sorbet-static-and-runtime (0.5.11156)
      sorbet (= 0.5.11156)
      sorbet-runtime (= 0.5.11156)
    spoom (1.2.4)
=======
    simplecov (0.22.0)
      docile (~> 1.1)
      simplecov-html (~> 0.11)
      simplecov_json_formatter (~> 0.1)
    simplecov-html (0.12.3)
    simplecov_json_formatter (0.1.4)
    sorbet (0.5.11481)
      sorbet-static (= 0.5.11481)
    sorbet-runtime (0.5.11481)
    sorbet-static (0.5.11481-universal-darwin)
    sorbet-static (0.5.11481-x86_64-linux)
    sorbet-static-and-runtime (0.5.11481)
      sorbet (= 0.5.11481)
      sorbet-runtime (= 0.5.11481)
    spoom (1.3.0)
>>>>>>> 377fb951
      erubi (>= 1.10.0)
      prism (>= 0.19.0)
      sorbet-static-and-runtime (>= 0.5.10187)
      thor (>= 0.19.2)
    stringio (3.1.0)
    strscan (3.1.0)
    syntax_tree (6.2.0)
      prettier_print (>= 1.2.0)
    tapioca (0.13.3)
      bundler (>= 2.2.25)
      netrc (>= 0.11.0)
      parallel (>= 1.21.0)
      rbi (>= 0.1.4, < 0.2)
      sorbet-static-and-runtime (>= 0.5.11087)
      spoom (>= 1.2.0)
      thor (>= 1.2.0)
      yard-sorbet
    thor (1.3.1)
    unicode-display_width (2.5.0)
    yard (0.9.36)
    yard-sorbet (0.8.1)
      sorbet-runtime (>= 0.5)
      yard (>= 0.9)

PLATFORMS
  arm64-darwin
  java
  universal-java
  x64-mingw-ucrt
  x64-mingw32
  x86_64-darwin
  x86_64-linux

DEPENDENCIES
  bundler (~> 2.5)
  debug (~> 1.9)
  minitest (~> 5.23)
  minitest-reporters (~> 1.6)
  mocha (~> 2.3)
  psych (~> 5.1)
  rake (~> 13.2)
  rdoc!
  rubocop (~> 1.64)
  rubocop-md (~> 1.2.0)
  rubocop-minitest (~> 0.35.0)
  rubocop-rake (~> 0.6.0)
  rubocop-shopify (~> 2.15)
  rubocop-sorbet (~> 0.8)
  ruby-lsp!
  simplecov
  sorbet-static-and-runtime
  syntax_tree (>= 6.1.1, < 7)
  tapioca (~> 0.13)

BUNDLED WITH
   2.5.10<|MERGE_RESOLUTION|>--- conflicted
+++ resolved
@@ -26,22 +26,11 @@
       reline (>= 0.3.8)
     docile (1.4.0)
     erubi (1.12.0)
-<<<<<<< HEAD
-    io-console (0.7.1)
-    io-console (0.7.1-java)
-    irb (1.10.1)
-      rdoc
-      reline (>= 0.3.8)
-    jar-dependencies (0.4.1)
-    json (2.7.1)
-    json (2.7.1-java)
-=======
     io-console (0.7.2)
     irb (1.12.0)
       rdoc
       reline (>= 0.4.2)
     json (2.7.2)
->>>>>>> 377fb951
     language_server-protocol (3.17.0.3)
     logger (1.6.0)
     minitest (5.23.1)
@@ -61,14 +50,7 @@
     prism (0.30.0)
     psych (5.1.2)
       stringio
-<<<<<<< HEAD
-    psych (5.1.1.1-java)
-      jar-dependencies (>= 0.1.7)
-    racc (1.7.3)
-    racc (1.7.3-java)
-=======
     racc (1.8.0)
->>>>>>> 377fb951
     rainbow (3.1.1)
     rake (13.2.1)
     rbi (0.1.13)
@@ -107,18 +89,6 @@
       rubocop (>= 0.90.0)
     ruby-progressbar (1.13.0)
     ruby2_keywords (0.0.5)
-<<<<<<< HEAD
-    sorbet (0.5.11156)
-      sorbet-static (= 0.5.11156)
-    sorbet-runtime (0.5.11156)
-    sorbet-static (0.5.11156-java)
-    sorbet-static (0.5.11156-universal-darwin)
-    sorbet-static (0.5.11156-x86_64-linux)
-    sorbet-static-and-runtime (0.5.11156)
-      sorbet (= 0.5.11156)
-      sorbet-runtime (= 0.5.11156)
-    spoom (1.2.4)
-=======
     simplecov (0.22.0)
       docile (~> 1.1)
       simplecov-html (~> 0.11)
@@ -134,7 +104,6 @@
       sorbet (= 0.5.11481)
       sorbet-runtime (= 0.5.11481)
     spoom (1.3.0)
->>>>>>> 377fb951
       erubi (>= 1.10.0)
       prism (>= 0.19.0)
       sorbet-static-and-runtime (>= 0.5.10187)
