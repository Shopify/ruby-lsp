--- conflicted
+++ resolved
@@ -5,12 +5,8 @@
       language_server-protocol (~> 3.17.0)
       sorbet-runtime
       syntax_tree (>= 6.1.1, < 7)
-<<<<<<< HEAD
-      yarp (>= 0.8, < 0.10)
-=======
       yarp (>= 0.9, < 0.10)
->>>>>>> 5cb9407a
-
+d
 GEM
   remote: https://rubygems.org/
   specs:
@@ -126,10 +122,6 @@
       sorbet-runtime (>= 0.5)
       yard (>= 0.9)
     yarp (0.9.0)
-<<<<<<< HEAD
-    zeitwerk (2.6.11)
-=======
->>>>>>> 5cb9407a
 
 PLATFORMS
   arm64-darwin
