import * as vscode from "vscode";
import { Range } from "vscode-languageclient/node";

import DocumentProvider from "./documentProvider";
import { Workspace } from "./workspace";
import {
  Command,
  LOG_CHANNEL,
  STATUS_EMITTER,
  SUPPORTED_LANGUAGE_IDS,
} from "./common";
import { ManagerIdentifier, ManagerConfiguration } from "./ruby";
import { StatusItems } from "./status";
import { TestController } from "./testController";
import { newMinitestFile, openFile, openUris } from "./commands";
import { Debugger } from "./debugger";
import { DependenciesTree } from "./dependenciesTree";
import { Rails } from "./rails";
import { ChatAgent } from "./chatAgent";
import { collectRubyLspInfo } from "./infoCollector";

// The RubyLsp class represents an instance of the entire extension. This should only be instantiated once at the
// activation event. One instance of this class controls all of the existing workspaces, telemetry and handles all
// commands
export class RubyLsp {
  private readonly workspaces: Map<string, Workspace> = new Map();
  private readonly context: vscode.ExtensionContext;
  private readonly statusItems: StatusItems;
  private readonly testController: TestController;
  private readonly debug: Debugger;
  private readonly telemetry: vscode.TelemetryLogger;
  private readonly rails: Rails;

  // A URI => content map of virtual documents for delegate requests
  private readonly virtualDocuments = new Map<string, string>();
  private readonly workspacesBeingLaunched: Set<number> = new Set();

  constructor(
    context: vscode.ExtensionContext,
    telemetry: vscode.TelemetryLogger,
  ) {
    this.context = context;
    this.telemetry = telemetry;
    this.testController = new TestController(
      context,
      this.telemetry,
      this.currentActiveWorkspace.bind(this),
    );
    this.debug = new Debugger(context, this.workspaceResolver.bind(this));
    this.rails = new Rails(this.showWorkspacePick.bind(this));
    this.registerCommands(context);

    this.statusItems = new StatusItems();
    const dependenciesTree = new DependenciesTree();
    context.subscriptions.push(
      this.statusItems,
      this.debug,
      dependenciesTree,
      new ChatAgent(context, this.showWorkspacePick.bind(this)),

      // Switch the status items based on which workspace is currently active
      vscode.window.onDidChangeActiveTextEditor((editor) => {
        STATUS_EMITTER.fire(this.currentActiveWorkspace(editor));
      }),
      vscode.workspace.onDidChangeWorkspaceFolders(async (event) => {
        // Stop the language server and dispose all removed workspaces
        for (const workspaceFolder of event.removed) {
          const workspace = this.getWorkspace(workspaceFolder.uri);

          if (workspace) {
            await workspace.stop();
            await workspace.dispose();
            this.workspaces.delete(workspaceFolder.uri.toString());
          }
        }
      }),
      // Lazily activate workspaces that do not contain a lockfile
      vscode.workspace.onDidOpenTextDocument(async (document) => {
        if (!SUPPORTED_LANGUAGE_IDS.includes(document.languageId)) {
          return;
        }

        const workspaceFolder = vscode.workspace.getWorkspaceFolder(
          document.uri,
        );

        if (
          !workspaceFolder ||
          this.workspacesBeingLaunched.has(workspaceFolder.index)
        ) {
          return;
        }

        const workspace = this.getWorkspace(workspaceFolder.uri);

        // If the workspace entry doesn't exist, then we haven't activated the workspace yet
        if (!workspace) {
          this.workspacesBeingLaunched.add(workspaceFolder.index);
          await this.activateWorkspace(workspaceFolder, false);
        }
      }),
      vscode.workspace.registerTextDocumentContentProvider("embedded-content", {
        provideTextDocumentContent: (uri) => {
          // For embedded content, we store it as a virtual file using the original URI as the key. We need to extract
          // some parts of the custom URI to get the original URI
          const originalUri = /^\/(.*)\.[^.]+$/.exec(uri.path)?.[1];

          if (!originalUri) {
            return "";
          }

          const decodedUri = decodeURIComponent(originalUri);
          return this.virtualDocuments.get(decodedUri);
        },
      }),
      LOG_CHANNEL,
    );
  }

  // Activate the extension. This method should perform all actions necessary to start the extension, such as booting
  // all language servers for each existing workspace
  async activate() {
    await vscode.commands.executeCommand("testing.clearTestResults");

    const firstWorkspace = vscode.workspace.workspaceFolders?.[0];

    // We only activate the first workspace eagerly to avoid running into performance and memory issues. Having too many
    // workspaces spawning the Ruby LSP server and indexing can grind the editor to a halt. All other workspaces are
    // activated lazily once a Ruby document is opened inside of it through the `onDidOpenTextDocument` event
    if (firstWorkspace) {
      await this.activateWorkspace(firstWorkspace, true);
    }

    // If the user has the editor already opened on a Ruby file and that file does not belong to the first workspace,
    // eagerly activate the workspace for that file too
    const activeDocument = vscode.window.activeTextEditor?.document;

    if (
      activeDocument &&
      SUPPORTED_LANGUAGE_IDS.includes(activeDocument.languageId)
    ) {
      const workspaceFolder = vscode.workspace.getWorkspaceFolder(
        activeDocument.uri,
      );
      if (workspaceFolder) {
        const existingWorkspace = this.workspaces.get(
          workspaceFolder.uri.toString(),
        );

        if (workspaceFolder && !existingWorkspace) {
          await this.activateWorkspace(workspaceFolder, false);
        }
      }
    }

    this.context.subscriptions.push(
      vscode.workspace.registerTextDocumentContentProvider(
        "ruby-lsp",
        new DocumentProvider(),
      ),
    );

    STATUS_EMITTER.fire(this.currentActiveWorkspace());
  }

  // Deactivate the extension, which should stop all language servers. Notice that this just stops anything that is
  // running, but doesn't dispose of existing instances
  async deactivate() {
    for (const workspace of this.workspaces.values()) {
      await workspace.stop();
    }
  }

  private async activateWorkspace(
    workspaceFolder: vscode.WorkspaceFolder,
    eager: boolean,
  ) {
    const customBundleGemfile: string = vscode.workspace
      .getConfiguration("rubyLsp")
      .get("bundleGemfile")!;

    const lockfileExists = await this.lockfileExists(workspaceFolder.uri);

    // When eagerly activating workspaces, we skip the ones that do not have a lockfile since they may not be a Ruby
    // workspace. Those cases are activated lazily below
    if (eager && !lockfileExists) {
      return;
    }

    // If no lockfile exists and we're activating lazily (if the user opened a Ruby file inside a workspace we hadn't
    // activated before), then we start the language server, but we warn the user that they may be missing multi-root
    // workspace configuration
    if (customBundleGemfile.length === 0 && !lockfileExists) {
      await this.showStandaloneWarning(workspaceFolder.uri.fsPath);
    }

    const workspace = new Workspace(
      this.context,
      workspaceFolder,
      this.telemetry,
      this.testController.createTestItems.bind(this.testController),
      this.virtualDocuments,
      this.workspaces.size === 0,
    );
    this.workspaces.set(workspaceFolder.uri.toString(), workspace);

    await workspace.activate();
    await workspace.start();
    this.context.subscriptions.push(workspace);

    // If we successfully activated a workspace, then we can start showing the dependencies tree view. This is necessary
    // so that we can avoid showing it on non Ruby projects
    await vscode.commands.executeCommand(
      "setContext",
      "rubyLsp.activated",
      true,
    );
    await this.showFormatOnSaveModeWarning(workspace);
    this.workspacesBeingLaunched.delete(workspaceFolder.index);
  }

  // Registers all extension commands. Commands can only be registered once, so this happens in the constructor. For
  // creating multiple instances in tests, the `RubyLsp` object should be disposed of after each test to prevent double
  // command register errors
  private registerCommands(context: vscode.ExtensionContext) {
    context.subscriptions.push(
      vscode.commands.registerCommand(Command.Update, async () => {
        const workspace = await this.showWorkspacePick();

        if (workspace) {
          await workspace.installOrUpdateServer(true);
          await workspace.restart();
        }
      }),
      vscode.commands.registerCommand(Command.Start, async () => {
        const workspace = await this.showWorkspacePick();
        await workspace?.start();
      }),
      vscode.commands.registerCommand(Command.Restart, async () => {
        const workspace = await this.showWorkspacePick();
        await workspace?.restart();
      }),
      vscode.commands.registerCommand(Command.Stop, async () => {
        const workspace = await this.showWorkspacePick();
        await workspace?.stop();
      }),
      vscode.commands.registerCommand(
        Command.ShowSyntaxTree,
        this.showSyntaxTree.bind(this),
      ),
      vscode.commands.registerCommand(Command.FormatterHelp, () => {
        return vscode.env.openExternal(
          vscode.Uri.parse(
            "https://github.com/Shopify/ruby-lsp/blob/main/vscode/README.md#formatting",
          ),
        );
      }),
      vscode.commands.registerCommand(Command.DisplayAddons, async () => {
        const client = this.currentActiveWorkspace()?.lspClient;

        if (!client || !client.addons) {
          return;
        }

        const options: vscode.QuickPickItem[] = client.addons
          .sort((addon) => (addon.errored ? 1 : -1))
          .map((addon) => {
            const icon = addon.errored ? "$(error)" : "$(pass)";
            return {
              label: `${icon} ${addon.name} ${addon.version ? `v${addon.version}` : ""}`,
            };
          });

        const quickPick = vscode.window.createQuickPick();
        quickPick.items = options;
        quickPick.placeholder = "Addons (click to view output)";

        quickPick.onDidAccept(() => {
          const selected = quickPick.selectedItems[0];
          // Ideally, we should display information that's specific to the selected addon
          if (selected) {
            this.currentActiveWorkspace()?.outputChannel.show();
          }
          quickPick.hide();
        });

        quickPick.onDidHide(() => {
          quickPick.dispose();
        });

        quickPick.show();
      }),
      vscode.commands.registerCommand(Command.ToggleFeatures, async () => {
        // Extract feature descriptions from our package.json
        const enabledFeaturesProperties =
          vscode.extensions.getExtension("Shopify.ruby-lsp")!.packageJSON
            .contributes.configuration.properties["rubyLsp.enabledFeatures"]
            .properties;

        const descriptions: Record<string, string> = {};
        Object.entries(enabledFeaturesProperties).forEach(
          ([key, value]: [string, any]) => {
            descriptions[key] = value.description;
          },
        );

        const configuration = vscode.workspace.getConfiguration("rubyLsp");
        const features: Record<string, boolean> =
          configuration.get("enabledFeatures")!;
        const allFeatures = Object.keys(features);
        const options: vscode.QuickPickItem[] = allFeatures.map((label) => {
          return {
            label,
            picked: features[label],
            description: descriptions[label],
          };
        });

        const toggledFeatures = await vscode.window.showQuickPick(options, {
          canPickMany: true,
          placeHolder: "Select the features you would like to enable",
        });

        if (toggledFeatures !== undefined) {
          // The `picked` property is only used to determine if the checkbox is checked initially. When we receive the
          // response back from the QuickPick, we need to use inclusion to check if the feature was selected
          allFeatures.forEach((feature) => {
            features[feature] = toggledFeatures.some(
              (selected) => selected.label === feature,
            );
          });

          await vscode.workspace
            .getConfiguration("rubyLsp")
            .update("enabledFeatures", features, true, true);
        }
      }),
      vscode.commands.registerCommand(
        Command.ToggleExperimentalFeatures,
        async () => {
          const lspConfig = vscode.workspace.getConfiguration("rubyLsp");
          const experimentalFeaturesEnabled = lspConfig.get(
            "enableExperimentalFeatures",
          );
          await lspConfig.update(
            "enableExperimentalFeatures",
            !experimentalFeaturesEnabled,
            true,
            true,
          );

          STATUS_EMITTER.fire(this.currentActiveWorkspace());
        },
      ),
      vscode.commands.registerCommand(
        Command.ServerOptions,
        async (options: [{ label: string; description: string }]) => {
          const result = await vscode.window.showQuickPick(options, {
            placeHolder: "Select server action",
          });

          if (result !== undefined)
            await vscode.commands.executeCommand(result.description);
        },
      ),
      vscode.commands.registerCommand(
        Command.SelectVersionManager,
        async () => {
          const answer = await vscode.window.showQuickPick(
            ["Change version manager", "Change manual Ruby configuration"],
            { placeHolder: "What would you like to do?" },
          );

          if (!answer) {
            return;
          }

          if (answer === "Change version manager") {
            const configuration = vscode.workspace.getConfiguration("rubyLsp");
            const managerConfig =
              configuration.get<ManagerConfiguration>("rubyVersionManager")!;
            const options = Object.values(ManagerIdentifier);
            const manager = (await vscode.window.showQuickPick(options, {
              placeHolder: `Current: ${managerConfig.identifier}`,
            })) as ManagerIdentifier | undefined;

            if (manager !== undefined) {
              managerConfig.identifier = manager;
              await configuration.update(
                "rubyVersionManager",
                managerConfig,
                true,
              );
            }

            return;
          }

          const workspace = await this.showWorkspacePick();

          if (!workspace) {
            return;
          }

          await workspace.ruby.manuallySelectRuby();
        },
      ),
      vscode.commands.registerCommand(
        Command.RunTest,
        (_path, name, _command) => {
          return this.testController.runOnClick(name);
        },
      ),
      vscode.commands.registerCommand(
        Command.RunTestInTerminal,
        this.testController.runTestInTerminal.bind(this.testController),
      ),
      vscode.commands.registerCommand(
        Command.DebugTest,
        this.testController.debugTest.bind(this.testController),
      ),
      vscode.commands.registerCommand(
        Command.RunTask,
        async (command: string) => {
          let workspace = this.currentActiveWorkspace();

          if (!workspace) {
            workspace = await this.showWorkspacePick();
          }

          if (!workspace) {
            return;
          }

          await workspace.execute(command, true);
        },
      ),
      vscode.commands.registerCommand(
        Command.BundleInstall,
        (workspaceUri: string) => {
          const workspace = this.workspaces.get(workspaceUri);

          if (!workspace) {
            return;
          }

          const terminal = vscode.window.createTerminal({
            name: "Bundle install",
            cwd: workspace.workspaceFolder.uri.fsPath,
            env: workspace.ruby.env,
          });

          terminal.show();
          terminal.sendText("bundle install");
        },
      ),
      vscode.commands.registerCommand(
        Command.OpenFile,
        (rubySourceLocation: [string, string] | string[]) => {
          // New command format: accepts an array of URIs
          if (typeof rubySourceLocation[0] === "string") {
            return openUris(rubySourceLocation);
          }

          // Old format: we can remove after the Rails add-on has been using the new format for a while
          const [file, line] = rubySourceLocation;
          const workspace = this.currentActiveWorkspace();
          return openFile(this.telemetry, workspace, {
            file,
            line: parseInt(line, 10) - 1,
          });
        },
      ),
      vscode.commands.registerCommand(
        Command.RailsGenerate,
        async (
          generatorWithArguments: string | string[] | undefined,
          workspace: Workspace | undefined,
        ) => {
          // If the command was invoked programmatically, then the arguments will already be present. Otherwise, we need
          // to show a UI so that the user can pick the arguments to generate
          const command =
            generatorWithArguments ??
            (await vscode.window.showInputBox({
              title: "Rails generate arguments",
              placeHolder:
                "model User name:string | scaffold Post title:string",
            }));

          if (!command) {
            return;
          }

          if (typeof command === "string") {
            await this.rails.generate(command, workspace);
            return;
          }

          for (const generate of command) {
            await this.rails.generate(generate, workspace);
          }
        },
      ),
      vscode.commands.registerCommand(
        Command.RailsDestroy,
        async (
          generatorWithArguments: string | string[] | undefined,
          workspace: Workspace | undefined,
        ) => {
          // If the command was invoked programmatically, then the arguments will already be present. Otherwise, we need
          // to show a UI so that the user can pick the arguments to destroy
          const command =
            generatorWithArguments ??
            (await vscode.window.showInputBox({
              title: "Rails destroy arguments",
              placeHolder:
                "model User name:string | scaffold Post title:string",
            }));

          if (!command) {
            return;
          }

          if (typeof command === "string") {
            await this.rails.destroy(command, workspace);
            return;
          }

          for (const generate of command) {
            await this.rails.destroy(generate, workspace);
          }
        },
      ),
      vscode.commands.registerCommand(Command.FileOperation, async () => {
        const workspace = await this.showWorkspacePick();

        if (!workspace) {
          return;
        }

        const items: ({
          command: string;
          args: any[];
        } & vscode.QuickPickItem)[] = [
          {
            label: "Minitest test",
            description: "Create a new Minitest test",
            iconPath: new vscode.ThemeIcon("new-file"),
            command: Command.NewMinitestFile,
            args: [],
          },
        ];

        if (
          workspace.lspClient?.addons?.some(
            (addon) => addon.name === "Ruby LSP Rails",
          )
        ) {
          items.push(
            {
              label: "Rails generate",
              description: "Run Rails generate",
              iconPath: new vscode.ThemeIcon("new-file"),
              command: Command.RailsGenerate,
              args: [undefined, workspace],
            },
            {
              label: "Rails destroy",
              description: "Run Rails destroy",
              iconPath: new vscode.ThemeIcon("trash"),
              command: Command.RailsDestroy,
              args: [undefined, workspace],
            },
          );
        }

        const pick = await vscode.window.showQuickPick(items, {
          title: "Select a Ruby file operation",
        });

        if (!pick) {
          return;
        }

        await vscode.commands.executeCommand(pick.command, ...pick.args);
      }),
      vscode.commands.registerCommand(Command.NewMinitestFile, newMinitestFile),
      vscode.commands.registerCommand(Command.CollectRubyLspInfo, async () => {
        const workspace = await this.showWorkspacePick();
        await collectRubyLspInfo(workspace);
      }),
      vscode.commands.registerCommand(
        Command.StartServerInDebugMode,
        async () => {
          const workspace = await this.showWorkspacePick();
          await workspace?.start(true);
        },
      ),
    );
<<<<<<< HEAD
    vscode.commands.registerCommand(Command.ShowOutput, async () => {
      LOG_CHANNEL.show();
    });
=======
    vscode.commands.registerCommand(
      Command.MigrateLaunchConfiguration,
      async () => {
        const workspace = await this.showWorkspacePick();

        if (!workspace) {
          return;
        }

        const launchConfig =
          (vscode.workspace
            .getConfiguration("launch")
            ?.get("configurations") as any[]) || [];

        const updatedLaunchConfig = launchConfig.map((config: any) => {
          if (config.type === "rdbg") {
            if (config.request === "launch") {
              const newConfig = { ...config };
              newConfig.type = "ruby_lsp";

              if (newConfig.askParameters !== true) {
                delete newConfig.rdbgPath;
                delete newConfig.cwd;
                delete newConfig.useBundler;

                const command = (newConfig.command || "").replace(
                  "${workspaceRoot}/",
                  "",
                );
                const script = newConfig.script || "";
                const args = (newConfig.args || []).join(" ");
                newConfig.program = `${command} ${script} ${args}`.trim();

                delete newConfig.command;
                delete newConfig.script;
                delete newConfig.args;
                delete newConfig.askParameters;
              }

              return newConfig;
            } else if (config.request === "attach") {
              const newConfig = { ...config };
              newConfig.type = "ruby_lsp";
              // rdbg's `debugPort` could be a socket path, or port number, or host:port
              // we don't do complex parsing here, just assume it's socket path
              newConfig.debugSocketPath = config.debugPort;

              return newConfig;
            }
          }
          return config;
        });

        await vscode.workspace
          .getConfiguration("launch")
          .update(
            "configurations",
            updatedLaunchConfig,
            vscode.ConfigurationTarget.Workspace,
          );
      },
    );
>>>>>>> 934729fc
  }

  // Get the current active workspace based on which file is opened in the editor
  private currentActiveWorkspace(
    activeEditor = vscode.window.activeTextEditor,
  ): Workspace | undefined {
    let workspaceFolder: vscode.WorkspaceFolder | undefined;

    if (activeEditor) {
      workspaceFolder = vscode.workspace.getWorkspaceFolder(
        activeEditor.document.uri,
      );
    } else {
      // If there's no active editor, we search based on the current workspace name
      workspaceFolder = vscode.workspace.workspaceFolders?.find(
        (folder) => folder.name === vscode.workspace.name,
      );
    }

    if (!workspaceFolder) {
      return;
    }

    return this.getWorkspace(workspaceFolder.uri);
  }

  private getWorkspace(uri: vscode.Uri): Workspace | undefined {
    return this.workspaces.get(uri.toString());
  }

  private workspaceResolver(
    uri: vscode.Uri | undefined,
  ): Workspace | undefined {
    // If no URI is passed, we try to figured out what the active workspace is
    if (!uri) {
      return this.currentActiveWorkspace();
    }

    // If a workspace is found for that URI, then we return that one
    const workspace = this.workspaces.get(uri.toString());
    if (workspace) {
      return workspace;
    }

    // Otherwise, if there's a URI, but we can't find a workspace for it, we fallback to trying to figure out what the
    // active workspace is. This situation may happen if we receive a workspace folder URI that is not the actual
    // workspace where the Ruby application exists. For example, if you have a monorepo with client and server
    // directories and the `launch.json` file is in the top level directory, then we may receive the URI for the top
    // level, but the actual workspace is the server directory
    return this.currentActiveWorkspace();
  }

  // Displays a quick pick to select which workspace to perform an action on. For example, if multiple workspaces exist,
  // then we need to know which workspace to restart the language server on
  private async showWorkspacePick(): Promise<Workspace | undefined> {
    if (this.workspaces.size === 1) {
      return this.workspaces.values().next().value;
    }

    const workspaceFolder = await vscode.window.showWorkspaceFolderPick();

    if (!workspaceFolder) {
      return;
    }

    return this.getWorkspace(workspaceFolder.uri);
  }

  // Show syntax tree command
  private async showSyntaxTree() {
    const activeEditor = vscode.window.activeTextEditor;

    if (activeEditor) {
      const document = activeEditor.document;

      if (document.languageId !== "ruby") {
        await vscode.window.showErrorMessage(
          "Show syntax tree: not a Ruby file",
        );
        return;
      }

      const workspaceFolder = vscode.workspace.getWorkspaceFolder(document.uri);

      if (!workspaceFolder) {
        return;
      }

      const workspace = this.getWorkspace(workspaceFolder.uri);

      const selection = activeEditor.selection;
      let range: Range | undefined;

      // Anchor is the first point and active is the last point in the selection. If both are the same, nothing is
      // selected
      if (!selection.active.isEqual(selection.anchor)) {
        // If you start selecting from below and go up, then the selection is reverted
        if (selection.isReversed) {
          range = Range.create(
            selection.active.line,
            selection.active.character,
            selection.anchor.line,
            selection.anchor.character,
          );
        } else {
          range = Range.create(
            selection.anchor.line,
            selection.anchor.character,
            selection.active.line,
            selection.active.character,
          );
        }
      }

      const response: { ast: string } | null | undefined =
        await workspace?.lspClient?.sendShowSyntaxTreeRequest(
          document.uri,
          range,
        );

      if (response) {
        const document = await vscode.workspace.openTextDocument(
          vscode.Uri.from({
            scheme: "ruby-lsp",
            path: "show-syntax-tree",
            query: response.ast,
          }),
        );

        await vscode.window.showTextDocument(document, {
          viewColumn: vscode.ViewColumn.Beside,
          preserveFocus: true,
        });
      }
    }
  }

  private async showFormatOnSaveModeWarning(workspace: Workspace) {
    const setting = vscode.workspace.getConfiguration("editor", {
      languageId: "ruby",
    });
    const value: string = setting.get("formatOnSaveMode")!;

    if (value === "file") {
      return;
    }

    const answer = await vscode.window.showWarningMessage(
      `The "editor.formatOnSaveMode" setting is set to ${value} in workspace ${workspace.workspaceFolder.name}, which
      is currently unsupported by the Ruby LSP. If you'd like to have formatting enabled, please set it to 'file'`,
      "Change setting to 'file'",
      "Use without formatting",
    );

    if (answer === "Change setting to 'file'") {
      await setting.update(
        "formatOnSaveMode",
        "file",
        vscode.ConfigurationTarget.Global,
      );
    }
  }

  private async lockfileExists(workspaceUri: vscode.Uri) {
    try {
      await vscode.workspace.fs.stat(
        vscode.Uri.joinPath(workspaceUri, "Gemfile.lock"),
      );
      return true;
    } catch (error: any) {
      // Gemfile.lock doesn't exist, try the next
    }

    try {
      await vscode.workspace.fs.stat(
        vscode.Uri.joinPath(workspaceUri, "gems.locked"),
      );
      return true;
    } catch (error: any) {
      // gems.locked doesn't exist
    }

    return false;
  }

  private async showStandaloneWarning(workspaceDir: string) {
    await vscode.window.withProgress(
      {
        location: vscode.ProgressLocation.Notification,
        title: "No bundle found. Launching in standalone mode in 5 seconds",
        cancellable: true,
      },
      async (progress, token) => {
        progress.report({
          message:
            "If working in a monorepo, cancel to see configuration instructions",
        });

        await new Promise<void>((resolve) => {
          token.onCancellationRequested(() => {
            resolve();
          });

          setTimeout(resolve, 5000);
        });

        if (token.isCancellationRequested) {
          const answer = await vscode.window.showWarningMessage(
            `Could not find a lockfile in ${workspaceDir}. Are you using a monorepo setup?`,
            "See the multi-root workspace docs",
            "Launch anyway",
          );

          if (answer === "See the multi-root workspace docs") {
            const uri = vscode.Uri.parse(
              "https://github.com/Shopify/ruby-lsp/blob/main/vscode/README.md?tab=readme-ov-file#multi-root-workspaces",
            );

            await vscode.env.openExternal(uri);
          }
        }
      },
    );
  }
}<|MERGE_RESOLUTION|>--- conflicted
+++ resolved
@@ -597,11 +597,9 @@
         },
       ),
     );
-<<<<<<< HEAD
     vscode.commands.registerCommand(Command.ShowOutput, async () => {
       LOG_CHANNEL.show();
     });
-=======
     vscode.commands.registerCommand(
       Command.MigrateLaunchConfiguration,
       async () => {
@@ -664,7 +662,6 @@
           );
       },
     );
->>>>>>> 934729fc
   }
 
   // Get the current active workspace based on which file is opened in the editor
