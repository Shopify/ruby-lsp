--- conflicted
+++ resolved
@@ -344,7 +344,6 @@
     end
   end
 
-<<<<<<< HEAD
   def test_jumping_to_autoload_definition_when_declaration_exists
     source = <<~RUBY
       # typed: false
@@ -353,7 +352,38 @@
         autoload :Bar, "bar"
 
         class Bar; end
-=======
+      end
+    RUBY
+
+    with_server(source) do |server, uri|
+      server.process_message(
+        id: 1,
+        method: "textDocument/definition",
+        params: { textDocument: { uri: uri }, position: { character: 3, line: 3 } },
+      )
+      assert_equal(uri.to_s, server.pop_response.response.first.attributes[:uri])
+    end
+  end
+
+  def test_does_nothing_when_autoload_declaration_does_not_exist
+    source = <<~RUBY
+      # typed: false
+
+      class Foo
+        autoload :Bar, "bar"
+      end
+    RUBY
+
+    with_server(source) do |server, uri|
+      server.process_message(
+        id: 1,
+        method: "textDocument/definition",
+        params: { textDocument: { uri: uri }, position: { character: 3, line: 3 } },
+      )
+      assert_empty(server.pop_response.response)
+    end
+  end
+
   def test_methods_with_dynamic_namespace_is_also_suggested
     source = <<~RUBY
       # typed: false
@@ -364,38 +394,13 @@
         def bar
           foo
         end
->>>>>>> 669d1ff2
-      end
-    RUBY
-
-    with_server(source) do |server, uri|
-      server.process_message(
-        id: 1,
-        method: "textDocument/definition",
-<<<<<<< HEAD
-        params: { textDocument: { uri: uri }, position: { character: 3, line: 3 } },
-      )
-      assert_equal(uri.to_s, server.pop_response.response.first.attributes[:uri])
-    end
-  end
-
-  def test_does_nothing_when_autoload_declaration_does_not_exist
-    source = <<~RUBY
-      # typed: false
-
-      class Foo
-        autoload :Bar, "bar"
-      end
-    RUBY
-
-    with_server(source) do |server, uri|
-      server.process_message(
-        id: 1,
-        method: "textDocument/definition",
-        params: { textDocument: { uri: uri }, position: { character: 3, line: 3 } },
-      )
-      assert_empty(server.pop_response.response)
-=======
+      end
+    RUBY
+
+    with_server(source) do |server, uri|
+      server.process_message(
+        id: 1,
+        method: "textDocument/definition",
         params: { textDocument: { uri: uri }, position: { character: 4, line: 6 } },
       )
       response = server.pop_response.response
@@ -405,7 +410,6 @@
       range = response[0].attributes[:range].attributes
       range_hash = { start: range[:start].to_hash, end: range[:end].to_hash }
       assert_equal({ start: { line: 3, character: 2 }, end: { line: 3, character: 14 } }, range_hash)
->>>>>>> 669d1ff2
     end
   end
 
