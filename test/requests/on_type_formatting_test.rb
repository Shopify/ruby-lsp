--- conflicted
+++ resolved
@@ -352,7 +352,6 @@
     assert_equal(expected_edits.to_json, T.must(edits).to_json)
   end
 
-<<<<<<< HEAD
   def test_auto_indent_after_end_keyword
     document = RubyLsp::RubyDocument.new(source: +"if foo\nbar\nend", version: 1, uri: URI("file:///fake.rb"))
     edits = RubyLsp::Requests::OnTypeFormatting.new(document, { line: 2, character: 2 }, "d").run
@@ -368,7 +367,9 @@
       },
     ]
 
-=======
+    assert_equal(expected_edits.to_json, T.must(edits).to_json)
+  end
+    
   def test_breaking_line_if_a_keyword_is_part_of_method_call
     document = RubyLsp::RubyDocument.new(source: +"  force({", version: 1, uri: URI("file:///fake.rb"))
     edits = RubyLsp::Requests::OnTypeFormatting.new(document, { line: 1, character: 2 }, "\n").run
@@ -464,7 +465,6 @@
         newText: "$0",
       },
     ]
->>>>>>> e5ff3729
     assert_equal(expected_edits.to_json, T.must(edits).to_json)
   end
 end