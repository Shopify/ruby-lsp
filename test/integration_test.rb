# typed: true
# frozen_string_literal: true

require "test_helper"
require "open3"
require "timeout"

# Important integration test notes
#
# 1. If the request returns `nil`, use `send_request` and do not try to read the response or else it times out
# 2. Make sure the request name is exactly the expected in CLI (e.g.: textDocument/foldingRange instead of
# textDocument/foldingRanges). If the name is incorrect, the LSP won't return anything reading the response will timeout
# 3. The goal is to verify that all parts are working together. Don't create extensive tests with long code examples -
# those are meant for unit tests
class IntegrationTest < Minitest::Test
  FEATURE_TO_PROVIDER = {
    "documentHighlights" => :documentHighlightProvider,
    "documentLink" => :documentLinkProvider,
    "documentSymbols" => :documentSymbolProvider,
    "foldingRanges" => :foldingRangeProvider,
    "selectionRanges" => :selectionRangeProvider,
    "semanticHighlighting" => :semanticTokensProvider,
    "formatting" => :documentFormattingProvider,
    "onTypeFormatting" => :documentOnTypeFormattingProvider,
    "codeActions" => :codeActionProvider,
    "diagnostics" => :diagnosticProvider,
    "hover" => :hoverProvider,
    "codeLens" => :codeLensProvider,
    "definition" => :definitionProvider,
    "workspaceSymbol" => :workspaceSymbolProvider,
  }.freeze

  def setup
    # Start a new Ruby LSP server in a separate process and set the IOs to binary mode
    @stdin, @stdout, @stderr, @wait_thr = Open3.popen3("bundle exec ruby-lsp")
    @stdin.binmode
    @stdout.binmode

    @uri = URI::Generic.from_path(path: __FILE__)
  end

  def teardown
    # Tell the LSP to shutdown
    make_request("shutdown")
    send_request("exit")

    if @wait_thr.value != 0
      # If the process didn't exit cleanly, print the stderr
      warn(@stderr.read)
    end

    # Make sure IOs are closed
    @stdin.close
    @stdout.close
    @stderr.close

    # Make sure the exit status is zero
    assert_equal(0, @wait_thr.value)
    refute_predicate(@wait_thr, :alive?)
  end

  def test_document_symbol
    skip
    initialize_lsp(["documentSymbols"])
    open_file_with("class Foo\nend")

    assert_telemetry("textDocument/didOpen")

    response = make_request("textDocument/documentSymbol", { textDocument: { uri: @uri } })
    symbol = response[:result].first
    assert_equal("Foo", symbol[:name])
    assert_equal(RubyLsp::Requests::DocumentSymbol::SYMBOL_KIND[:class], symbol[:kind])
  end

  def test_document_highlight
    skip
    initialize_lsp(["documentHighlights"])
    open_file_with("$foo = 1")

    assert_telemetry("textDocument/didOpen")

    response = make_request(
      "textDocument/documentHighlight",
      { textDocument: { uri: @uri }, position: { line: 0, character: 1 } },
    )

    range = response[:result].first
    assert_equal(LanguageServer::Protocol::Constant::DocumentHighlightKind::WRITE, range[:kind])
  end

  def test_hover
    initialize_lsp(["hover"])
    open_file_with("$foo = 1")

    assert_telemetry("textDocument/didOpen")

    response = make_request(
      "textDocument/hover",
      { textDocument: { uri: @uri }, position: { line: 0, character: 1 } },
    )

    assert_nil(response[:result])
    assert_nil(response[:error])
  end

  def test_definition
    initialize_lsp(["definition"])
    open_file_with("require 'ruby_lsp/utils'")

    assert_telemetry("textDocument/didOpen")

    response = make_request(
      "textDocument/definition",
      { textDocument: { uri: @uri }, position: { line: 0, character: 20 } },
    )

    assert_nil(response[:error])
    assert(response[:result][:uri].end_with?("ruby_lsp/utils.rb"))
  end

  def test_document_highlight_with_syntax_error
    initialize_lsp(["documentHighlights"])
    open_file_with("class Foo")

    response = make_request(
      "textDocument/documentHighlight",
      { textDocument: { uri: @uri }, position: { line: 0, character: 1 } },
    )

    assert_nil(response[:result])
    assert_nil(response[:error])
  end

  def test_semantic_highlighting
    skip
    initialize_lsp(["semanticHighlighting"])
    open_file_with("class Foo\nend")

    assert_telemetry("textDocument/didOpen")

    response = make_request("textDocument/semanticTokens/full", { textDocument: { uri: @uri } })
    assert_equal([0, 6, 3, 2, 1], response[:result][:data])
  end

  def test_document_link
    skip
    initialize_lsp(["documentLink"])
    open_file_with(<<~DOC)
      # source://syntax_tree/#{Gem::Specification.find_by_name("syntax_tree").version}/lib/syntax_tree.rb#39
      def foo
      end
    DOC

    assert_telemetry("textDocument/didOpen")

    response = make_request("textDocument/documentLink", { textDocument: { uri: @uri } })
    assert_match(/syntax_tree/, response.dig(:result, 0, :target))
  end

  def test_formatting
    initialize_lsp(["formatting"])
    open_file_with("class Foo\nend")

    assert_telemetry("textDocument/didOpen")

    response = make_request("textDocument/formatting", { textDocument: { uri: @uri } })
    assert_equal(<<~FORMATTED, response[:result].first[:newText])
      # typed: true
      # frozen_string_literal: true

      class Foo
      end
    FORMATTED
  end

  def test_on_type_formatting
    initialize_lsp(["onTypeFormatting"])
    open_file_with("class Foo\nend")

    assert_telemetry("textDocument/didOpen")

    response = make_request(
      "textDocument/onTypeFormatting",
      { textDocument: { uri: @uri, position: { line: 0, character: 0 }, character: "\n" } },
    )
    assert_nil(response[:result])
  end

  def test_code_actions
    initialize_lsp(["codeActions"])
    open_file_with("class Foo\nend")

    assert_telemetry("textDocument/didOpen")

    response = make_request(
      "textDocument/codeAction",
      {
        textDocument: { uri: @uri },
        range: { start: { line: 2 }, end: { line: 4 } },
        context: {
          diagnostics: [
            {
              range: {
                start: { line: 2, character: 0 },
                end: { line: 2, character: 0 },
              },
              message: "Layout/EmptyLines: Extra blank line detected.",
              data: {
                correctable: true,
                code_action: {
                  title: "Autocorrect Layout/EmptyLines",
                  kind: "quickfix",
                  isPreferred: true,
                  edit: {
                    documentChanges: [
                      {
                        textDocument: { uri: @uri, version: nil },
                        edits: [
                          {
                            range: {
                              start: { line: 2, character: 0 },
                              end: { line: 3, character: 0 },
                            },
                            newText: "",
                          },
                        ],
                      },
                    ],
                  },
                },
              },
              code: "Layout/EmptyLines",
              severity: 3,
              source: "RuboCop",
            },
          ],
        },
      },
    )
    quickfix = response[:result].detect { |action| action[:kind] == "quickfix" }
    assert(quickfix)
    assert_match(%r{Autocorrect .*/.*}, quickfix[:title])
  end

  def test_code_action_resolve
    initialize_lsp(["codeActions"])
    open_file_with("class Foo\nend")

    assert_telemetry("textDocument/didOpen")

    response = make_request(
      "codeAction/resolve",
      {
        kind: "refactor.extract",
        data: {
          range: { start: { line: 1, character: 1 }, end: { line: 1, character: 3 } },
          uri: @uri,
        },
      },
    )
    assert_equal("Refactor: Extract Variable", response[:result][:title])
  end

  def test_document_did_close
    initialize_lsp([])
    open_file_with("class Foo\nend")

    assert_telemetry("textDocument/didOpen")

    assert(send_request("textDocument/didClose", { textDocument: { uri: @uri } }))
  end

  def test_document_did_change
    initialize_lsp([])
    open_file_with("class Foo\nend")

    assert(send_request(
      "textDocument/didChange",
      {
        textDocument: { uri: @uri },
        contentChanges: [{
          text: "class Foo\ndef bar\nend\nend",
          range: { start: { line: 0, character: 0 }, end: { line: 1, character: 3 } },
        }],
      },
    ))
  end

  def test_folding_ranges
    skip
    initialize_lsp(["foldingRanges"])
    open_file_with("class Foo\n\nend")

    assert_telemetry("textDocument/didOpen")

    response = make_request("textDocument/foldingRange", { textDocument: { uri: @uri } })
    assert_equal({ startLine: 0, endLine: 1, kind: "region" }, response[:result].first)
  end

  def test_code_lens
<<<<<<< HEAD
    skip
    initialize_lsp(["codeLens"], experimental_features_enabled: true)
=======
    initialize_lsp(["codeLens"])
>>>>>>> 684aced2
    open_file_with("class Foo\n\nend")

    assert_telemetry("textDocument/didOpen")

    response = make_request("textDocument/codeLens", { textDocument: { uri: @uri } })
    assert_empty(response[:result])
  end

  def test_request_with_telemetry
    skip
    initialize_lsp(["foldingRanges"])
    open_file_with("class Foo\n\nend")

    send_request("textDocument/foldingRange", { textDocument: { uri: @uri } })

    assert_telemetry("textDocument/didOpen")

    response = read_response("textDocument/foldingRange")
    assert_equal({ startLine: 0, endLine: 1, kind: "region" }, response[:result].first)
    assert_telemetry("textDocument/foldingRange")
  end

  def test_selection_ranges
    skip
    initialize_lsp(["selectionRanges"])
    open_file_with("class Foo\nend")

    assert_telemetry("textDocument/didOpen")

    response = make_request(
      "textDocument/selectionRange",
      {
        textDocument: { uri: @uri },
        positions: [{ line: 0, character: 0 }],
      },
    )

    assert_equal(
      { range: { start: { line: 0, character: 0 }, end: { line: 1, character: 3 } } },
      response[:result].first,
    )
  end

  def test_selection_ranges_with_syntax_error
    initialize_lsp(["selectionRanges"])
    open_file_with("class Foo")

    response = make_request(
      "textDocument/selectionRange",
      {
        textDocument: { uri: @uri },
        positions: [{ line: 0, character: 0 }],
      },
    )

    assert_nil(response[:result])
    assert_nil(response[:error])
  end

  def test_diagnostics
    initialize_lsp([])
    open_file_with("class Foo\nend")

    assert_telemetry("textDocument/didOpen")

    response = make_request("textDocument/diagnostic", { textDocument: { uri: @uri } })

    assert_equal("full", response.dig(:result, :kind))
    refute_empty(response.dig(:result, :items))
  end

  def test_workspace_symbol
    initialize_lsp(["workspaceSymbol"], experimental_features_enabled: true)
    open_file_with("class Foo\nend")
    # Read the response for the progress indicator notifications
    read_response("window/workDoneProgress/create")
    read_response("$/progress")
    read_response("textDocument/didOpen")

    # Populate the index
    send_request("initialized")
    read_response("initialized")
    # Read the response for the progress end notification
    read_response("$/progress")

    response = make_request("workspace/symbol", {})
    refute_empty(response[:result])
  end

  private

  def assert_telemetry(request, expected_uri = @uri.path.sub(Dir.home, "~"))
    telemetry_response = read_response("telemetry/event")

    assert_equal(expected_uri, telemetry_response.dig(:params, :uri))
    assert_equal(RubyLsp::VERSION, telemetry_response.dig(:params, :lspVersion))
    assert_equal(request, telemetry_response.dig(:params, :request))
    assert_in_delta(0.5, telemetry_response.dig(:params, :requestTime), 2)
  end

  def make_request(request, params = nil)
    send_request(request, params)
    read_response(request)
  end

  def read_response(request)
    timeout_amount = ENV["CI"] ? 20 : 5

    Timeout.timeout(timeout_amount) do
      # Read headers until line breaks
      headers = @stdout.gets("\r\n\r\n")
      # Read the response content based on the length received in the headers
      raw_response = @stdout.read(headers[/Content-Length: (\d+)/i, 1].to_i)
      JSON.parse(raw_response, symbolize_names: true)
    end
  rescue Timeout::Error
    raise "Request #{request} timed out. Is the request returning a response?"
  end

  def send_request(request, params = nil)
    hash = {
      jsonrpc: "2.0",
      id: rand(100),
      method: request,
    }

    hash[:params] = params if params
    json = hash.to_json
    @stdin.write("Content-Length: #{json.length}\r\n\r\n#{json}")
  end

  def initialize_lsp(enabled_features, experimental_features_enabled: false)
    response = make_request(
      "initialize",
      {
        initializationOptions: {
          enabledFeatures: enabled_features,
          experimentalFeaturesEnabled: experimental_features_enabled,
          formatter: "rubocop",
        },
      },
    )[:result]

    assert(true, response.dig(:capabilities, :textDocumentSync, :openClose))
    assert(
      LanguageServer::Protocol::Constant::TextDocumentSyncKind::INCREMENTAL,
      response.dig(:capabilities, :textDocumentSync, :openClose),
    )

    enabled_features.each do |feature|
      assert(response.dig(:capabilities, FEATURE_TO_PROVIDER[feature]))
    end

    enabled_providers = enabled_features.map { |feature| FEATURE_TO_PROVIDER[feature] }
    assert_equal([:positionEncoding, :textDocumentSync, *enabled_providers], response[:capabilities].keys)
  end

  def open_file_with(content)
    make_request("textDocument/didOpen", { textDocument: { uri: @uri, text: content } })
  end
end<|MERGE_RESOLUTION|>--- conflicted
+++ resolved
@@ -298,12 +298,8 @@
   end
 
   def test_code_lens
-<<<<<<< HEAD
-    skip
-    initialize_lsp(["codeLens"], experimental_features_enabled: true)
-=======
+    skip
     initialize_lsp(["codeLens"])
->>>>>>> 684aced2
     open_file_with("class Foo\n\nend")
 
     assert_telemetry("textDocument/didOpen")
